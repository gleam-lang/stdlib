# Changelog

## Unreleased

<<<<<<< HEAD
- `regex.scan` now behaves consistently across both targets when a capture group does not capture anything.
=======
- The `Map` type was rewritten as a persistent immutable data structure. This
  results in drastically improved performance when constructing or updating
  maps, especially with large maps.
>>>>>>> a37d5ddd

## v0.27.0 - 2023-02-26

- The `bool` module gains the `guard` function.
- Fixed a bug where `io.print`, `io.print_error`, and `io.print_debug` would use
  `console.log` and add `"\n"` to the output when running on Deno.
- Fixed a bug where `int.floor_divide` would return the wrong result in certain
  edge-cases.
- The `iterator` module gains the `length` function.

## v0.26.1 - 2023-02-02

- The `prepend` function in the `list` module gains the `this` label.
- The `list` module gains the `group` function.
- The `dynamic` module is able to decode simple JavaScript objects to maps.
  So, the behaviour of the `field` and `object` functions are consistent.
- For a given empty list as an argument, `int.product` now returns `1` instead
  of `0`, and `float.product` now returns `1.0` instead of `0.0`. This mimicks
  the behavior of Elixir's `Enum.product/1`.

## v0.26.0 - 2023-01-12

- The `dynamic` module gains the `decode1` function.
- The `float` module gains the `loosely_equals` function.
- The `io` module gains `print_error` and `println_error` functions for
  printing to stderr.
- The `set` module gains the `drop` function.
- The `io.debug` function now prints to stderr instead of stdout when using
  the Erlang target or running in Node.js (but still uses `console.log`
  when running as JavaScript in a browser)
- The `iterator` module gains the `transform` function.
- The `list.at` function now returns `Error(Nil)` if given index is smaller than
  zero, instead of returning the first element.
- Fixed a bug where some string functions would incorrectly handle newlines when
  iterating over graphemes in older JavaScript environments that do not have the
  `Intl.Segmenter` class.
- The `string` module gains `to_utf_codepoints`, `from_utf_codepoints`, and
  `utf_codepoint_to_int` functions.
- Fixed `string.inspect`'s escaping of `"`, `\`, `\n`, `\r`, `\r\n`, and `\t`,
  which in turn fixes `io.debug`'s output of such strings.
- The `bit_string` function in the `dynamic` module now knows how to handle
  JavaScript `Uint8Array`s.

## v0.25.0 - 2022-11-19

- The `bool` module gains the `and` and `or` functions.
- The `float` module gains the `add`, `subtract` and `multiply` functions.
- The `int` module gains the `add`, `subtract` and `multiply` functions.
- Fixed a bug where `list.permutations` would not correctly permutate lists
  with non-unique item values.
- For `regexp.compile` unicode character properties are now used when
  resolving `\B`, `\b`, `\D`, `\d`, `\S`, `\s`, `\W`, and `\w` on target
  Erlang.
- `list.sort` is now tail recursive and will no longer exceed the stack size
  on large inputs on target JavaScript.
- `list.sort` is now a "stable" sort, meaning elements which are equal in
  regards to the given comparison function will keep their previous order.
- Added functions `function.apply1` through `function.apply3` which help
  working with functions in pipelines.
- Fixed a bug where `regex.scan` would not work correctly on utf8.
- The performance of `list.flatten` has been greatly improved.
- The `string_builder` module gains the `join` function.
- The `list` module gains the `shuffle` function.
- `string.split` will now return a list of graphemes if split on an empty
  string (`""`).

## v0.24.0 - 2022-10-15

- `string.slice` is now tail recursive and will no longer exceed the stack size
  on large inputs on target JavaScript.
- Added `int.remainder` and `int.modulo` functions which allow safe remainder
  and modulo operations the way common languages support them.
- Added `int.floor_divide` to complement the truncated `int.divide`.

## v0.23.0 - 2022-09-15

- Fixed `string.inspect` and `io.debug` crashing on improper Erlang lists (#333).

## v0.22.3 - 2022-08-09

- Removed a duplicate import.

## v0.22.2 - 2022-08-09

- The list dynamic decoding functions can now decode JavaScript arrays into
  Gleam lists.
- `list.range` is now tail recursive and will not blow the stack with large
  ranges when compiled to JavaScript.
- Fixed a bug where the `list` module's `contains`, `any`, and `all` could
  exhaust the stack when compiling to JavaScript.
- `list.range` and `iterator.range` return values are now inclusive of both start and end bounds.

## v0.22.1 - 2022-06-27

- Fixed a bug where `big_string.concat` could crash.
- The `bit_builder` module gains the `from_bit_strings` function.
- Changed `list.contains`, `list.any`, `list.all` so that Gleam can do tail call optimization which fixes stack size crashes on Firefox, Chrome and NodeJS (#322).

## v0.22.0 - 2022-06-15

- The `float` module gains the `divide` function.
- The `int` module gains the `divide`, `power`, and `square_root` functions.
- The `string` module gains the `first`, `last`, `capitalise` and `inspect` functions.
- Fixed a bug where `string_builder.reverse` would break utf8 strings on target JavaScript.
- Fixed a bug where `string.reverse` would break utf8 strings on target JavaScript.
- Fixed a bug where `string.slice` would break utf8 strings on target JavaScript.
- The `string_builder` module loses the `from_float` function. Use `float.to_string` instead.
- Fixed the `int.power` and `float.power` functions by properly handling error cases.
- The grapheme iterator used by `string.graphemes` is now locale independent on target JavaScript.
- Unified `io.debug` to yield Gleam syntax to standard output (stdout) not just on JavaScript but also Erlang.

## v0.21.0 - 2022-04-24

- Fixed a bug where record-based map keys would clash in JavaScript.
- The `eunit` Erlang headers are no longer required to compile this package.
- Fixed a bug where the `string.length` function would cause a JavaScript error
  for empty strings on older JavaScript runtimes.
- The `bool` module gains the `to_string` function.
- The `function` module gains the `tap` function.
- The `float` module gains the `random` function.
- The `int` module gains the `random` function.
- The JavaScript target implementation of the `string.replace` received a bug
  fix.
- The `list` module gains a `prepend` function (#284).

## v0.20.0 - 2022-02-22

- The `dynamic` module gains the `decode9` function.
- The `float` module gains the `loosely_compare` function.
- The `string_builder` module gains the `new` function.
- The `bit_builder` module gains the `new` function.
- The `result` module gains the `replace`, `unwrap_both` and `unwrap_error`
  functions.

## v0.19.3 - 2022-01-14

- Fixed a bug where `io.print` and `io.println` may print unicode characters
  incorrectly.
- Fixed a bug where the `dynamic.field` function would return an incorrect error
  value.

## v0.19.2 - 2022-01-09

- The `dynamic.dynamic` function is is no longer a thunk.

## v0.19.1 - 2022-01-09

- The `dynamic.dynamic` function now returns a result.
- The `dynamic.map` function is now curried and requires the decoders for keys
  and values to be supplied.
- The `dynamic.result`, `dynamic.optional`, `dynamic.field`, and `dynamic.list`
  functions are now partially applied.

## v0.19.0 - 2022-01-09

- The `dynamic` module gains the `dynamic` function.
- The shallow `dynamic.list` function has been renamed to
  `dynamic.shallow_list`.
- The shallow `result`, and `tuple*` functions have been removed from the
  `dynamic` module.
- The `dynamic.typed_list` function has been renamed to `dynamic.list`.
- The `dynamic.typed_result` function has been renamed to `dynamic.result`.
- The `dynamic.any` is now available on JavaScript.
- The `dynamic.typed_tuple*` functions have been renamed to `dynamic.tuple*`.
- The `dynamic.field` and `dynamic.element` functions now requires the type of
  the field to be specified.
- The `dynamic.DecodeError` now has a `path` field.
- The decoder functions of the `dynamic` module now return multiple errors.
- The `dynamic.any`, `dynamic.element` and `dynamic.tuple*` functions are now
  partially applied.
- The `dynamic` module gains the `decode2`, `decode3`, `decode4`, `decode5`,
  `decode6`, `decode7`, and `decode8` functions.
- The `int` module gains the `digits` and `undigits` functions.
- The `option` module gains the `lazy_or` and `lazy_unwrap` functions.

## v0.18.1 - 2021-12-19

- The `function` module gains the `constant` function.
- The internal `gleam_stdlib.js` module has been renamed to `gleam_stdlib.mjs`.

## v0.18.0 - 2021-11-23

## v0.18.0-rc1 - 2021-11-23

- Converted to use the Gleam build tool, not rebar3.
- The `iterator` module gains the `first` and `at` functions.
- The `list` module renames the `head` and `tail` functions to `first` and `rest`.
- The `list.at` function now behaves uniformly to `iterator.at`.
- `int.to_base_string` now returns a `Result(Int, InvalidBase)`.
- The `int` module gains the `to_base2`, `to_base8`, `to_base16` and `to_base36` functions.

## v0.17.1 - 2021-09-15

- `uri.parse` now returns a result.

## v0.17.0 - 2021-09-11

- All modules have been updated to work on JavaScript as well as Erlang.
- The `bit_string` module gains the `concat` function and has the `part`
  function renamed to `slice`.
- The `os` module has been removed in favour of target specific libraries.
- The `rescue` function has been removed from the `function` library in favour
  of target specific versions in Erlang and JavaScript specific libraries.
- The `map.update` function now uses `Option` rather than `Result`.
- The `iterator` module gains the `fold_until` and `try_fold` functions.
- The `bit_string` module loses the u32 functions in favour of bit string literals.
- The `dynamic` module loses the `atom` function and gains the `classify` function.
- The `dynamic.option` function has been renamed to `optional` and made more
  permissive to other null values.
- The `dynamic.result` function has been made more permissive to other result values.
- The `dynamic.thunk` function has been removed.
- The `dynamic.element` label `postion` was renamed to `get`.
- The `dynamic.element` now accepts negative indexes.
- The `io.get_line` function has been moved to the `gleam_erlang` library.
- The `atom` module has been moved to the `gleam_erlang` library.
- Prelude types like `Result`, `List` etc. are no longer redefined in their
  stdlib modules.
- The `dynamic` module functions now return structured error values instead of a
  string error description.
- The `string` module gains the `to_option` function.
- Fixed a bug where `io.print` could crash when printing special characters.
- The `regex.Match` record no longer has the `byte_index` field any more.
- The `should` module has been moved to the `gleam_should_assertions` package.
- The `uri.percent_encode` function has a slightly different behaviour. For
  example spaces are encoded as `%20`, not as `+`.
- The order of the arguments of the the function accepted by the
  `list.map_fold`, `list.fold`, `list.fold_right`, `list.index_fold`,
  `list.try_fold`, `list.fold_until`, `list.reduce`, `list.scan`, `map.fold`,
  `set.fold`, `iterator.fold`, `iterator.scan`, `iterator.reduce`,
  `iterator.fold_until`, and `iterator.try_fold` have been flipped.

## v0.16.0 - 2021-06-17

- The `list` module gains the `interleave`, `flat_map` and `transpose` functions.
- The `option` module gains the `all` and `values` functions.
- The `os` module now uses unicode to encode/decode environment variables.
  This fixes an issue when non-latin characters are present in environment.
- The `result` module gains the `values` function.
- All modules now use the new `#(a, b, ...)` tuple syntax.

## v0.15.0 - 2021-05-05

- The `list.split_while` function's second argument now has the label
  `satisfying` to match the other `_while` functions in `list` and `iterator`.
- The `dynamic` module gains the `tuple3`, `tuple4`, `tuple5`, `tuple6`
  functions and their typed equivalents `typed_tuple3`, `typed_tuple4`,
  `typed_tuple5`, `typed_tuple6`.
- The `list` module gains the `combinations`, `combination_pairs`, `drop_while`,
  `map_fold`, `take_while`, `reduce`, `chunk`, `sized_chunk`, `last` and `scan`
  functions.
- The `iterator` module gains the `index`, `iterate`, `zip`, `scan`, `last`,
  `take_while`, `drop_while`, `chunk`, `sized_chunk`, `intersperse`, `interleave`, `reduce`,
  `any`, `all`, `empty`, `once` and `single` functions.
- Breaking change in `iterator.take`. Now it returns an iterator instead of a list.
- The `string` module gains the `crop` function.

## v0.14.0 - 2021-02-18

- The `list` modules gains the `fold_until`, `window`, and `window_by_2` functions.
- The `int` module gains the `clamp` function.
- The `float` module gains the `clamp` function.
- The `io` module gains the `get_line` function.

## v0.13.0 - 2021-01-13

- The `int` module gains the `absolute_value`, `sum` and `product` functions.
- The `float` module gains the `sum` and `product` functions.
- The `result` module gains the `lazy_or`, `lazy_unwrap`, and `replace_error` functions.
- The `bool` module gains the `nand`, `nor`, `exclusive_nor`, and `exclusive_or` functions.
- The `bit_builder` module gains the `from_string_builder` function.
- The `list` modules gains the `index_fold`, `permutations`, and `try_fold` functions.
- Breaking change in `queue.from_list`. The head element in the list becomes the
  first element in the queue.
- Fix `queue.pop_back` and `queue.pop_front`

## v0.12.0 - 2020-11-04

- The `function` module gains `curry2` to `curry6`.
- The `list` module gains the `each`, and `partition` functions.
- The `int` and `float` modules gain the `negate` function.
- The `int` module gains the `to_float` function.
- The `result` module gains the `all` function.
- The `dynamic` module gains the `option`, `result` and `typed_result`
  functions.
- The `uri` module gains the `percent_encode` and `percent_decode` functions.
- The `os` module gains the `erlang_timestamp` function.
- The `iterator` module gains the `append`, `flatten`, `flat_map`, `step`,
  and `find` functions.

## v0.11.0 - 2020-08-22

- Fix `uri.parse_query` to handle the case where query parameters are present
  without a value.
- The types for `list.find_map` have been relaxed.
- The `dynamic.typed_list` argument label has changed from `containing` to
  `of`.
- The `dynamic` module gains the `any` function.
- The `bit_builder` module gains the `from_string` function.
- The `list` module gains the `key_set` and `unzip` function.
- The `function` module gains the `rescue` function.
- The `float` module gains the `power`, `square_root`, and `absolute_value`
  functions.

## v0.10.1 - 2020-07-01

- Fix `dynamic.string` to check that binary contains only utf8 characters.

## v0.10.0 - 2020-06-30

- `bit_string` module created with `from_string`, `byte_size`, `append`,
  `part`, `to_string`, `is_utf8`, `int_to_u32` and `int_from_u32` functions.
- The `bit_builder` module has been introduced with `prepend`, `append`,
  `prepend_builder`, `append_builder`, `prepend_string`, `append_string`,
  `concat`, `from_bit_string`, `to_bit_string`, and `byte_size` functions.
- The `iodata` module has been renamed to `string_builder`.
- `os` module created with `get_env`, `insert_env`, `delete_env` and
  `system_time`.
- The `string` module gains the `split_once` and `utf_codepoint` functions.
- The `dynamic` module gains the `bit_string` function.
- The `uri` module gains the `origin` and `merge` function.
- The `io.debug` function returns the printed term.
- The `dynamic.list` function has been renamed to `dynamic.typed_list`.
- The `dynamic.opaque_list` function has been renamed to `dynamic.list`.
- The `dynamic.tuple2_of` function has been renamed to `dynamic.typed_tuple2`.
- The `list.traverse` function has been renamed to `list.try_map`.
- The `list.traverse` first argument gains the label `over`.
- The `option` module gains the the `map`, `flatten`, `then` and `or`
  functions.
- The `result` module gains the the `or` function.
- Created the `regex` module with the `from_string`, `compile`, `check`,
  `split` and `scan` functions.
- The `list` module gains the the `pop`, `pop_map` and `key_pop` functions.
- `base` module created with `encode64`, `decode64`, `url_encode64` and
  `url_decode64`.

## v0.9.0 - 2020-05-26

- Created the `iterator` module with the `unfold`, `repeatedly`, `repeat`,
  `from_list`, `fold`, `run`, `to_list`, `take`, `drop`, `map`, `filter`,
  `cycle`, and `range` functions.
- Created the `set` module with the `new`, `insert`, `delete`, `to_list`,
  `from_list`, `fold`, `take`, `union`, `intersection`, and `contains`
  functions.
- Created the `io` module with the `print`, `println`, and `debug` functions.
- Created the `queue` module with the `new`, `from_list`, `to_list`,
  `is_empty`, `length`, `push_back`, `push_front`, `pop_back`, `pop_front`,
  `reverse`, `is_logically_equal`, and `is_equal` functions.
- Created the `option` module containing the `Option` type and the `is_some`
  and `is_none` functions.
- Created the `option` module containing the `Option` type and the `is_some`,
  `is_none`, `to_result`, `from_result` and `unwrap` functions.
- Removed the `Option` alias and the `none` function from the `result` module.
- The `result` module gains the `nil_error` function.
- The `string` module gains `trim`, `trim_left`, `trim_right`, `starts_with`,
  `ends_with`, `slice`, `pad_left`, `pad_right` `drop_left`, `drop_right`,
  `pop_grapheme` and `to_graphemes` functions.
- `uri` module created with `parse`, `parse_query`, `path_segments`,
  `query_to_string` and `to_string`.
- The `dynamic` module gains the `map`, `opaque_list`, `tuple2`, and
  `tuple2_of` functions.
- The `list` module gains the `filter_map` function.
- The `list.contains` label `has` has been changed to `any`.
- The `list.sort` label `sort_by` has been changed to `by`.
- The `list.fold`'s first argument gained the label `over`.
- The `map.fold`'s first argument gained the label `over`.
- The `map.take`'s `drop` arguement has been changed to `keeping`.

## v0.8.0 - 2020-04-28

- The error type for `atom.from_string` has been renamed to `FromStringError`.
- The `string` module gains `contains` and `repeat` functions.
- The `expect` module has been renamed to `should`. Functions in the module
  starting with `is_` have been changed to `be_`.
- The `string.replace` and `iodata.replace` `all` arguement label has been
  changed to `each`.
- The `string` module gains `is_empty`, `join` and `concat` functions.
- The `int` module gains `is_even` and `is_odd` functions.
- The `list.length` function now accepts a labelled argument.
- The `list.length` function now accepts a labelled argument.
- The the second argument of `bool.compare`, `float.compare`, `int.compare`,
  and `order.compare` now have the label `with`.
- The `dynamic.unsafe_coerce` function now only accepts Dynamic data.
- The `dynamic` decoder functions no longer print the entire value in their
  error messages, to avoid large errors.

## v0.7.0 - 2020-03-03

- The `result` module gains an `Option` type alias.
- The `function` module has been created with `identity`, `compose`, and
  `flip` functions.
- The error type of `list.find_map` is now `Nil`.
- The labels for `list.split` are now `split(list: _, at: _)`.

## v0.6.0 - 2019-12-23

- Syntax has been updated for Gleam v0.6.0.
- The `dynamic` module gains an `element` for decoding tuples.

## v0.5.0 - 2019-12-16

- Syntax has been updated for Gleam v0.5.
- Labels have been added to functions throughout the stdlib.
- `map.fetch` has been renamed to `map.get` and `map.put` to `map.insert`.
- `list.find` has been renamed `list.find_map` and a new `list.find` has been
  introduced.
- The `pair` module gains the `map_first`, and `map_second` functions.
- The `pair.Pair` type has been replaced with a 2 element anonymous struct.
- The `triple` module has been removed.
- The `string` module gains the `compare` function.
- The `float` module gains the `max`, and `min` functions.
- The `int` module gains the `max`, and `min` functions.
- The `Any` type and module have been renamed to `Dynamic`.

## v0.4.0 - 2019-09-19

- Syntax has been updated for Gleam v0.4.
- The `map_dict` module has been renamed to `map`.
- `list:sort` now requires a compare function as comparison operators
  now only work on Ints.
- `list:sort`'s performance has been slightly optimised.
- The `float` module gains a `compare` function.
- `any.tuple` has been renamed `any.pair`.
- The `tuple` module has been renamed to `pair` and has a `Pair` type.
- `pair.fetch` has been replaced with `list.key_find`.
- `triple` module has been created with type `Triple`.
- The error type for `float.parse`, `int.parse`, `list.head`, `list.tail`,
  `list.find`, `list.at`, `map.fetch`, and `map.update` is now `Nil`.

## v0.3.1 - 2019-08-08

- `result:map_error` has been relaxed to allow mapping to a different error
  type.

## v0.3.0 - 2019-06-25

- The `map_dict` module gains a `fold` function.
- All modules moved under the `std` namespace.
- The `http` module has been split out into the `gleam_http` package.

## v0.2.0 - 2019-05-11

- Library renamed to `gleam_stdlib`.
- The `map_dict` module gains `update`, `merge` and `delete` functions.
- The `bool` module gains a `compare` function.
- The `int` module gains a `compare` function.
- The `list` module gains `range`, `repeat`, `split`, `split_while` and
  `strict_zip` functions.

## v0.1.2 - 2019-04-25

- The `list` module gains `at`, `all`, `any`, `index_map`, `intersperse`,
  `sort`, `unique`, and `zip` functions.
- `map_dict:Map` renamed to `map_dict:MapDict`.
- The `map_dict` module gains `drop`, and `take` functions.
- The `str` module gains `append` function and loses `from_int`, `parse_int`,
  `from_float`, `parse_float`, and `base_from_int`.
- `int` module created with `parse`, `to_string`, and `to_base_string`.
- `float` module created with `ceiling`, `floor`, `round`, `truncate`,
  `parse`, and `to_string`.

## v0.1.1 - 2019-04-17

- Included missing gleam.toml in hex package.

## v0.1.0 - 2019-04-15

- Initial release!<|MERGE_RESOLUTION|>--- conflicted
+++ resolved
@@ -2,13 +2,10 @@
 
 ## Unreleased
 
-<<<<<<< HEAD
 - `regex.scan` now behaves consistently across both targets when a capture group does not capture anything.
-=======
 - The `Map` type was rewritten as a persistent immutable data structure. This
   results in drastically improved performance when constructing or updating
   maps, especially with large maps.
->>>>>>> a37d5ddd
 
 ## v0.27.0 - 2023-02-26
 
