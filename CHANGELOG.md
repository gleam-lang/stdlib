--- conflicted
+++ resolved
@@ -15,15 +15,12 @@
 - The `dynamic.DecodeError` now has a `path` field.
 - The decoder functions of the `dynamic` module now return multiple errors.
 - The `dynamic.tuple*` functions are now partially applied.
+- The `int` module gains the `digits` and `undigits` functions.
 
 ## v0.18.1 - 2021-12-19
 
 - The `function` module gains the `constant` function.
-<<<<<<< HEAD
-- The `int` module gains the `digits` and `undigits` functions.
-=======
 - The internal `gleam_stdlib.js` module has been renamed to `gleam_stdlib.mjs`.
->>>>>>> 2c7c5d2a
 
 ## v0.18.0 - 2021-11-23
 
