--- conflicted
+++ resolved
@@ -5,13 +5,10 @@
 - The `function` module gains `curry2` to `curry6`.
 - The `list` module gains the `each`, and `partition` functions.
 - The `int` and `float` modules gain the `negate` function.
+- The `int` module gains the `to_float` function.
 - The `result` module gains the `all` function.
 - The `dynamic` module gains the `option` function.
-<<<<<<< HEAD
 - The `uri` module gains the `percent_encode` and `percent_decode` functions.
-=======
-- The `int` module gains the `to_float` function.
->>>>>>> 8e421527
 
 ## v0.11.0 - 2020-08-22
 
