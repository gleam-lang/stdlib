# Changelog

## Unreleased

<<<<<<< HEAD
- The `bit_array` module gains the `split` and `split_once` functions.
=======
- The `uri` module gains the `empty` value, representing an empty URI which
  equivalent to `""`.

## v0.54.0 - 2025-02-04

>>>>>>> 957b83bb
- The deprecated `drop_left`, `drop_right`, `pad_left`, `pad_right`,
  `trim_left`, and `trim_right` functions have been removed.
- Fixed a bug that would result in `list.unique` having quadratic runtime.
- Fixed the implementation of `list.key_set` to be tail recursive.
- The `pop` and `pop_map` functions in the `list` module have been deprecated.

## v0.53.0 - 2025-01-23

- `io.print` will now work in JavaScript environments where the `process`
  object exists but does not have a `stdout` property.
- The decoder API in the `dynamic` module has been deprecated.

## v0.52.0 - 2025-01-04

- Improved the precision of `float.to_precision`.
- The deprecated `function.compose`, `function.constant`, `function.apply*`,
  `function.curry*`, `result.nil_error`, `list.concat`, `bool.compare`, and
  `bool.to_int` functions have been removed.
- Fixed a bug where `string.utf_codepoint` would treat valid Unicode codepoints
  `U+FFFE` and `U+FFFF` as invalid.

## v0.51.0 - 2024-12-22

- `dynamic/decode` now has its own error type.
- The `new_primitive_decoder` function in the `dynamic/decode` has a new API.

## v0.50.0 - 2024-12-22

- The `dynamic/decode` module has been added. This module will replace the
  dynamic decoding combinators from `dynamic` (`decode3`, etc) in future.
- The deprecated `iterator`, `regex`, and `queue` modules have been removed.

## v0.49.0 - 2024-12-19

- The `float` module gains the `exponential` and `logarithm` function.
- The `list` module gains the `max` and `sample` function.

## v0.48.0 - 2024-12-17

- Fixed a bug where `string.utf_codepoint` would erronously accept negative input.
- The deprecated `string_builder` and `bytes_builder` modules have been removed.

## v0.47.0 - 2024-12-10

- The `compare` and `to_int` functions from the `gleam/bool` module have been
  deprecated.

## v0.46.0 - 2024-12-08

- Improved the performance of comparing two `Dict`s of equal size on the
  JavaScript target.
- Improved the performance of `string.drop_start`.
- Improved the performance of `list.strict_zip`.
- Fixed a bug where `string.trim` could fail on JavaScript.
- Fixed a bug where `string.trim` wouldn't trim multi-line string on JavaScript.

## v0.45.0 - 2024-11-28

- The performance of `string.trim`, `string.trim_start`, and `string.trim_end`
  has been improved on JavaScript.
- The `base64_encode`, `base64_url_encode`, and `base16_encode` functions in the
  `bit_array` module no longer throw an exception when called with a bit array
  which is not a whole number of bytes. Instead, the bit array is now padded
  with zero bits prior to being encoded.
- The `bit_array` module gains the `pad_to_bytes` function.
- The `bytes_tree` module now pads unaligned bit arrays with zeros when they are
  added to the tree.

## v0.44.0 - 2024-11-25

- The `gleam/queue` module has been deprecated in favour of the `gleam_deque`
  package.
- The `gleam/iterator` module has been deprecated in favour of the
  `gleam_yielder` package.
- The `gleam/regex` module has been deprecated in favour of the `gleam_regexp`
  package.

## v0.43.0 - 2024-11-17

- `BytesBuilder` is now an alias of `BytesTree`.
- `StringBuilder` is now an alias of `StringTree`.

## v0.42.0 - 2024-11-15

- The `bit_array` module gains the `bit_size` and `starts_with` functions.
- The `string` module gains the `drop_start`, `drop_end`, `pad_start`,
  `pad_end`, `trim_start`, and `trim_end` functions. These replace the
  `drop_left`, `drop_right`, `pad_left`, `pad_right`, `trim_left`, and
  `trim_right` functions, which have been deprecated.
- The `result.nil_error` function has been deprecated in favour of
  `result.replace_error`.
- The `gleam/bytes_builder` module has been deprecated in favour of the
  `gleam/bytes_tree` module.
- The `gleam/string_builder` module has been deprecated in favour of the
  `gleam/string_tree` module.

## v0.41.0 - 2024-10-31

Happy Samhain! 🎃

- The `bit_array` module gains the `compare` function.
- The `float` module gains the `to_precision` function.
- The `iterator.try_fold` function is now tail recursive.
- The performance of many functions in the `string` module has been improved.
- The `list.concat` function has been deprecated in favour of `list.flatten`.
- The handling of float exponentials and signs in the `float.to_string` and
  `string.inspect` functions have been improved on JavaScript.
- The `set` module gains the `each` function.

## v0.40.0 - 2024-08-19

- The `function.curry*` and `function.apply*` functions have been deprecated.
- The deprecated `dynamic.unsafe_coerce` function has been removed.
- The deprecated `dict.update` function has been removed.
- The deprecated `order.max` and `order.min` functions have been removed.
- The `float` module gains the `modulo` function.
- The `uri.origin` function no longer incorrectly has a trailing slash.
- The `dynamic.optional_field` decoder no longer treats the value as implicitly
  optional. It only deals with the presence or absence of the key itself which
  brings it inline with its documentation.
- Fixed a bug where `string.trim` could remove commas on JavaScript.
- The `string.pop_grapheme` function has been optimised on Erlang, greatly
  improving its performance.
- The `InvalidBase` error in the `int` module has been replaced by `Nil`.
- Fixed a bug where iterating graphemes could crash on older JavaScript runtimes
  where the `Intl` API is not supported.
- Fixed a bug where the behaviour of `uri.percent_decode` would decode `+` as a
  space on JavaScript.
- Fixed a bug where `string.slice` could return invalid values on Erlang.

## v0.39.0 - 2024-07-09

- Fixed `list.window` entering an endless recursive loop for `n` = 0.
- The `min` and `max` functions of the `order` module have been deprecated.
- The `dict` and `set` modules gain the `is_empty` function.
- The `set` module gains the `map` function.
- Fixed `string.inspect` not formatting ASCII escape codes on Erlang that could
  lead to unexpected behavior. Now, all ASCII escape codes less than 32, as well
  as escape code 127, are converted into `\u{xxxx}` syntax, except for common
  escape codes such as `\n` or `\r`.
- Fixed a bug where `string.inspect` would use the incorrect syntax for unicode
  escape codes on JavaScript.
- The `list` module gains the `count` function.
- The `update` function of the `dict` module has been deprecated in favour
  of `upsert` and `update` will be used with a different signature in future.
- The behaviour of the string trim functions is now consistent across targets.
- `iterator.yield` now yields values without waiting for the next one to become
  available.
- Improved bit array Base64 encoding and decoding speed on JavaScript.
- Fixed a bug where Base64 encoding a bit array larger than ~100KiB would throw
  an exception on JavaScript.
- Fixed `float.parse` failing to parse exponential notation on JavaScript.
- The `regex` module gains the `replace` function.

## v0.38.0 - 2024-05-24

- The `set` module gains the `is_subset`, `is_disjoint`, and `symmetric_difference` functions
- The `sort` function of the `list` module has been optimised in case it's
  working on an already sorted list.
- The `dict` module gains the `each` function.
- The `list` module gains the `wrap` function.
- The `iterator` module gains the `find_map` function.
- Fixed `string.inspect` not formatting the `\f` form feed control character
  correctly on Erlang.
- `dynamic.unsafe_coerce` function has been deprecated.
- Fixed `bit_array` slices of slices sometimes being incorrect on JavaScript.
- The `dict` module gains the `combine` function.
- The deprecated `list.at`, `bool.max`, and `bool.min` functions has been
  removed.

## v0.37.0 - 2024-04-19

- The `order` module gains the `break_tie` and `lazy_break_tie` functions.
- `list.at` has been deprecated as it was misleading and would be commonly
  misused, resulting in poor code.
- `list.LengthMismatch` has been removed.
- The mistakenly public `bit_array.do_inspect` function has been removed.
- Fixed the `dynamic.classification` function for bools.
- The `min` function in the `bool` module has been deprecated in favour of
  `bool.and`.
- The `max` function in the `bool` module has been deprecated in favour of
  `bool.or`.
- Fixed a bug with `regex.split` where it could include `Nil` elements in the
  returned list of strings on the JavaScript target when the expression to
  split with included an optional match group which wasn't matched.

## v0.36.0 - 2024-02-26

- Fixed a bug where on JavaScript the `dynamic.field` function could crash when
  given `null`.
- The `compose` and `constant` functions in the `function` module have been
  deprecated in favour of the `fn` literal syntax.

## v0.35.1 - 2024-02-15

- Fixed a warning on the JavaScript target.

## v0.35.0 - 2024-02-15

- The `bit_array` module gains the `inspect` function.
- The base 64 encoding and decoding functions in the `bit_array` module no
  longer insert newlines in the output on JavaScript, making them consistent
  with the Erlang target.
- The `set` module gains the `difference` function.
- The deprecated `bit_string`, `bit_builder`, `base`, and `map` modules have
  been removed.
- The deprecated `map`, and `bit_string` functions in the `dynamic` module have
  been removed.

## v0.34.0 - 2023-12-17

- The `int.random` function now takes a single argument.
- The `float.random` function no longer takes any arguments.
- Changed `list.index_map` callback signature to `fn(a, Int) -> b` from
  `fn(Int, a) -> b`, to be consistent with `list.index_fold`.
- Changed `iterator.index` to return `Iterator(#(a, Int))` instead of
  `Iterator(#(Int, a))`.

## v0.33.1 - 2023-12-02

- Fixed `string.to_graphemes` failing on JavaScript runtimes when the
  `Intl.Segmenter` class is not available.

## v0.33.0 - 2023-11-30

- The `bool` module gains the `lazy_guard` function.
- The `gleam/map` module has been deprecated in favour of the `gleam/dict`
  module.
- The `map` function in the `gleam/dynamic` module has been deprecated in favour
  of the `dict` function.

## v0.32.1 - 2023-11-11

- The printing of maps by `string.inspect` has been improved.

## v0.32.0 - 2023-11-01

- The `set.filter` label `for` was renamed to `keeping`.
- The `map.filter` label `for` was renamed to `keeping`.
- The `iterator.filter` label `for` was renamed to `keeping`.
- The `list.filter` label `for` was renamed to `keeping`.
- Updated for Gleam v0.32.0 syntax.
- The `base` module has been deprecated in favour of the new `bit_array`
  module.
- The `bit_string` module has been deprecated in favour of the new `bit_array`
  module.
- The `bit_builder` module has been deprecated in favour of the new
  `bytes_builder` module.
- The `bit_array` module also contains the `base16_encode` and `base16_decode`
  functions.
- Improved performance of `string.to_graphemes` on JavaScript.
- The `iterator` module gains the `map2` function.
- The `list` module gains the `key_filter` function.
- Fixed a bug on target JavaScript where `Map` equality would not be correctly
  checked for maps of different sizes.
- Fixed a bug where non-byte aligned bit arrays would be printed suboptimally by
  `string.inspect`.

## v0.31.0 - 2023-09-25

- `list.flatten` is no longer deprecated and is kept as a synonym of
  `list.concat`
- The `iterator` module gains the `concat` function.
- The `int` module gains the `bitwise_and`, `bitwise_or`,
  `bitwise_exclusive_or`, `bitwise_not`, `bitwise_shift_left`, and
  `bitwise_shift_right` functions.

## v0.30.2 - 2023-08-31

- Fixed a bug where `base.decode64` could crash on the Erlang target.

## v0.30.1 - 2023-08-06

- Updated to Gleam v0.30.0 syntax.
- Atoms are now shown using `atom.create_from_string` when passed to
  `string.inspect`.
- Fixed a bug where `string.inspect` would show atoms as Gleam custom types even
  when the format is invalid.
- The `iterator` module gains the `yield` function.

## v0.30.0 - 2023-07-16

- The `list` module gains the `list.map2` function.
- `reverse` has been renamed to `negate` in the `order` module.
- A new `reverse` function is added to the `order` module, which reverses an
  ordering function.
- `flatten` has been renamed to `concat` in the `list` module. The old name is
  still available as an alias and is deprecated.

## v0.29.2 - 2023-06-21

- improve `string.join` and `string.concat` performance on JavaScript target.
- The `result` module gains the `try_recover` function.
- The `string` module gains the `byte_size` function.

## v0.29.1 - 2023-06-01

- Fixed a bug on target JavaScript where `regex.check` would not correctly
  execute while using the same regular expression in consecutive calls.
- The `zip` function's second argument in the `list` module gains the `with`
  label.
- The `strict_zip` function's second argument in the `list` module gains the
  `with` label.
- The `pair` module gains the `new` function.

## v0.29.0 - 2023-05-23

- The `result` module gains the `partition` function.
- `dynamic.tupleN` functions now support lists.

## v0.28.2 - 2023-05-09

- Fixed a bug where `dynamic.map` would crash when passed the JavaScript values
  of `null` or `undefined`.
- Fixed a bug where `io.debug` would crash when called in a React Native
  environment.

## v0.28.1 - 2023-04-10

- The `iterator` module gains the `each` function.
- Fixed a bug in maps when running on JavaScript where value membership could be
  incorrectly stated in some cases.
- `result.then` is now an alias of `result.try`; both do the same.
- The `list` module gains the `try_each` function.
- The `dynamic` module gains the `optional_field` function.

## v0.28.0 - 2023-03-26

- `regex.scan` now behaves consistently across both targets when a capture group
  does not capture anything.
- The `Map` type was rewritten as a persistent immutable data structure. This
  results in drastically improved performance when constructing or updating
  maps, especially with large maps.
- The `all` and `any` functions in the `iterator` module are now tail recursive.

## v0.27.0 - 2023-02-26

- The `bool` module gains the `guard` function.
- Fixed a bug where `io.print`, `io.print_error`, and `io.print_debug` would use
  `console.log` and add `"\n"` to the output when running on Deno.
- Fixed a bug where `int.floor_divide` would return the wrong result in certain
  edge-cases.
- The `iterator` module gains the `length` function.

## v0.26.1 - 2023-02-02

- The `prepend` function in the `list` module gains the `this` label.
- The `list` module gains the `group` function.
- The `dynamic` module is able to decode simple JavaScript objects to maps.
  So, the behaviour of the `field` and `object` functions are consistent.
- For a given empty list as an argument, `int.product` now returns `1` instead
  of `0`, and `float.product` now returns `1.0` instead of `0.0`. This mimics
  the behavior of Elixir's `Enum.product/1`.

## v0.26.0 - 2023-01-12

- The `dynamic` module gains the `decode1` function.
- The `float` module gains the `loosely_equals` function.
- The `io` module gains `print_error` and `println_error` functions for
  printing to stderr.
- The `set` module gains the `drop` function.
- The `io.debug` function now prints to stderr instead of stdout when using
  the Erlang target or running in Node.js (but still uses `console.log`
  when running as JavaScript in a browser)
- The `iterator` module gains the `transform` function.
- The `list.at` function now returns `Error(Nil)` if given index is smaller than
  zero, instead of returning the first element.
- Fixed a bug where some string functions would incorrectly handle newlines when
  iterating over graphemes in older JavaScript environments that do not have the
  `Intl.Segmenter` class.
- The `string` module gains `to_utf_codepoints`, `from_utf_codepoints`, and
  `utf_codepoint_to_int` functions.
- Fixed `string.inspect`'s escaping of `"`, `\`, `\n`, `\r`, `\r\n`, and `\t`,
  which in turn fixes `io.debug`'s output of such strings.
- The `bit_string` function in the `dynamic` module now knows how to handle
  JavaScript `Uint8Array`s.

## v0.25.0 - 2022-11-19

- The `bool` module gains the `and` and `or` functions.
- The `float` module gains the `add`, `subtract` and `multiply` functions.
- The `int` module gains the `add`, `subtract` and `multiply` functions.
- Fixed a bug where `list.permutations` would not correctly permutate lists
  with non-unique item values.
- For `regexp.compile` unicode character properties are now used when
  resolving `\B`, `\b`, `\D`, `\d`, `\S`, `\s`, `\W`, and `\w` on target
  Erlang.
- `list.sort` is now tail recursive and will no longer exceed the stack size
  on large inputs on target JavaScript.
- `list.sort` is now a "stable" sort, meaning elements which are equal in
  regards to the given comparison function will keep their previous order.
- Added functions `function.apply1` through `function.apply3` which help
  working with functions in pipelines.
- Fixed a bug where `regex.scan` would not work correctly on utf8.
- The performance of `list.flatten` has been greatly improved.
- The `string_builder` module gains the `join` function.
- The `list` module gains the `shuffle` function.
- `string.split` will now return a list of graphemes if split on an empty
  string (`""`).

## v0.24.0 - 2022-10-15

- `string.slice` is now tail recursive and will no longer exceed the stack size
  on large inputs on target JavaScript.
- Added `int.remainder` and `int.modulo` functions which allow safe remainder
  and modulo operations the way common languages support them.
- Added `int.floor_divide` to complement the truncated `int.divide`.

## v0.23.0 - 2022-09-15

- Fixed `string.inspect` and `io.debug` crashing on improper Erlang lists
  (#333).

## v0.22.3 - 2022-08-09

- Removed a duplicate import.

## v0.22.2 - 2022-08-09

- The list dynamic decoding functions can now decode JavaScript arrays into
  Gleam lists.
- `list.range` is now tail recursive and will not blow the stack with large
  ranges when compiled to JavaScript.
- Fixed a bug where the `list` module's `contains`, `any`, and `all` could
  exhaust the stack when compiling to JavaScript.
- `list.range` and `iterator.range` return values are now inclusive of both
  start and end bounds.

## v0.22.1 - 2022-06-27

- Fixed a bug where `big_string.concat` could crash.
- The `bit_builder` module gains the `from_bit_strings` function.
- Changed `list.contains`, `list.any`, `list.all` so that Gleam can do tail call
  optimization which fixes stack size crashes on Firefox, Chrome and NodeJS
  (#322).

## v0.22.0 - 2022-06-15

- The `float` module gains the `divide` function.
- The `int` module gains the `divide`, `power`, and `square_root` functions.
- The `string` module gains the `first`, `last`, `capitalise` and `inspect`
  functions.
- Fixed a bug where `string_builder.reverse` would break utf8 strings on target
  JavaScript.
- Fixed a bug where `string.reverse` would break utf8 strings on target
  JavaScript.
- Fixed a bug where `string.slice` would break utf8 strings on target
  JavaScript.
- The `string_builder` module loses the `from_float` function. Use
  `float.to_string` instead.
- Fixed the `int.power` and `float.power` functions by properly handling error
  cases.
- The grapheme iterator used by `string.graphemes` is now locale independent on
  target JavaScript.
- Unified `io.debug` to yield Gleam syntax to standard output (stdout) not just
  on JavaScript but also Erlang.

## v0.21.0 - 2022-04-24

- Fixed a bug where record-based map keys would clash in JavaScript.
- The `eunit` Erlang headers are no longer required to compile this package.
- Fixed a bug where the `string.length` function would cause a JavaScript error
  for empty strings on older JavaScript runtimes.
- The `bool` module gains the `to_string` function.
- The `function` module gains the `tap` function.
- The `float` module gains the `random` function.
- The `int` module gains the `random` function.
- The JavaScript target implementation of the `string.replace` received a bug
  fix.
- The `list` module gains a `prepend` function (#284).

## v0.20.0 - 2022-02-22

- The `dynamic` module gains the `decode9` function.
- The `float` module gains the `loosely_compare` function.
- The `string_builder` module gains the `new` function.
- The `bit_builder` module gains the `new` function.
- The `result` module gains the `replace`, `unwrap_both` and `unwrap_error`
  functions.

## v0.19.3 - 2022-01-14

- Fixed a bug where `io.print` and `io.println` may print unicode characters
  incorrectly.
- Fixed a bug where the `dynamic.field` function would return an incorrect error
  value.

## v0.19.2 - 2022-01-09

- The `dynamic.dynamic` function is is no longer a thunk.

## v0.19.1 - 2022-01-09

- The `dynamic.dynamic` function now returns a result.
- The `dynamic.map` function is now curried and requires the decoders for keys
  and values to be supplied.
- The `dynamic.result`, `dynamic.optional`, `dynamic.field`, and `dynamic.list`
  functions are now partially applied.

## v0.19.0 - 2022-01-09

- The `dynamic` module gains the `dynamic` function.
- The shallow `dynamic.list` function has been renamed to
  `dynamic.shallow_list`.
- The shallow `result`, and `tuple*` functions have been removed from the
  `dynamic` module.
- The `dynamic.typed_list` function has been renamed to `dynamic.list`.
- The `dynamic.typed_result` function has been renamed to `dynamic.result`.
- The `dynamic.any` is now available on JavaScript.
- The `dynamic.typed_tuple*` functions have been renamed to `dynamic.tuple*`.
- The `dynamic.field` and `dynamic.element` functions now requires the type of
  the field to be specified.
- The `dynamic.DecodeError` now has a `path` field.
- The decoder functions of the `dynamic` module now return multiple errors.
- The `dynamic.any`, `dynamic.element` and `dynamic.tuple*` functions are now
  partially applied.
- The `dynamic` module gains the `decode2`, `decode3`, `decode4`, `decode5`,
  `decode6`, `decode7`, and `decode8` functions.
- The `int` module gains the `digits` and `undigits` functions.
- The `option` module gains the `lazy_or` and `lazy_unwrap` functions.

## v0.18.1 - 2021-12-19

- The `function` module gains the `constant` function.
- The internal `gleam_stdlib.js` module has been renamed to `gleam_stdlib.mjs`.

## v0.18.0 - 2021-11-23

## v0.18.0-rc1 - 2021-11-23

- Converted to use the Gleam build tool, not rebar3.
- The `iterator` module gains the `first` and `at` functions.
- The `list` module renames the `head` and `tail` functions to `first` and
  `rest`.
- The `list.at` function now behaves uniformly to `iterator.at`.
- `int.to_base_string` now returns a `Result(Int, InvalidBase)`.
- The `int` module gains the `to_base2`, `to_base8`, `to_base16` and `to_base36`
  functions.

## v0.17.1 - 2021-09-15

- `uri.parse` now returns a result.

## v0.17.0 - 2021-09-11

- All modules have been updated to work on JavaScript as well as Erlang.
- The `bit_string` module gains the `concat` function and has the `part`
  function renamed to `slice`.
- The `os` module has been removed in favour of target specific libraries.
- The `rescue` function has been removed from the `function` library in favour
  of target specific versions in Erlang and JavaScript specific libraries.
- The `map.update` function now uses `Option` rather than `Result`.
- The `iterator` module gains the `fold_until` and `try_fold` functions.
- The `bit_string` module loses the u32 functions in favour of bit string
  literals.
- The `dynamic` module loses the `atom` function and gains the `classify`
  function.
- The `dynamic.option` function has been renamed to `optional` and made more
  permissive to other null values.
- The `dynamic.result` function has been made more permissive to other result
  values.
- The `dynamic.thunk` function has been removed.
- The `dynamic.element` label `position` was renamed to `get`.
- The `dynamic.element` now accepts negative indexes.
- The `io.get_line` function has been moved to the `gleam_erlang` library.
- The `atom` module has been moved to the `gleam_erlang` library.
- Prelude types like `Result`, `List` etc. are no longer redefined in their
  stdlib modules.
- The `dynamic` module functions now return structured error values instead of a
  string error description.
- The `string` module gains the `to_option` function.
- Fixed a bug where `io.print` could crash when printing special characters.
- The `regex.Match` record no longer has the `byte_index` field any more.
- The `should` module has been moved to the `gleam_should_assertions` package.
- The `uri.percent_encode` function has a slightly different behaviour. For
  example spaces are encoded as `%20`, not as `+`.
- The order of the arguments of the the function accepted by the
  `list.map_fold`, `list.fold`, `list.fold_right`, `list.index_fold`,
  `list.try_fold`, `list.fold_until`, `list.reduce`, `list.scan`, `map.fold`,
  `set.fold`, `iterator.fold`, `iterator.scan`, `iterator.reduce`,
  `iterator.fold_until`, and `iterator.try_fold` have been flipped.

## v0.16.0 - 2021-06-17

- The `list` module gains the `interleave`, `flat_map` and `transpose`
  functions.
- The `option` module gains the `all` and `values` functions.
- The `os` module now uses unicode to encode/decode environment variables.
  This fixes an issue when non-latin characters are present in environment.
- The `result` module gains the `values` function.
- All modules now use the new `#(a, b, ...)` tuple syntax.

## v0.15.0 - 2021-05-05

- The `list.split_while` function's second argument now has the label
  `satisfying` to match the other `_while` functions in `list` and `iterator`.
- The `dynamic` module gains the `tuple3`, `tuple4`, `tuple5`, `tuple6`
  functions and their typed equivalents `typed_tuple3`, `typed_tuple4`,
  `typed_tuple5`, `typed_tuple6`.
- The `list` module gains the `combinations`, `combination_pairs`, `drop_while`,
  `map_fold`, `take_while`, `reduce`, `chunk`, `sized_chunk`, `last` and `scan`
  functions.
- The `iterator` module gains the `index`, `iterate`, `zip`, `scan`, `last`,
  `take_while`, `drop_while`, `chunk`, `sized_chunk`, `intersperse`,
  `interleave`, `reduce`, `any`, `all`, `empty`, `once` and `single` functions.
- Breaking change in `iterator.take`. Now it returns an iterator instead of a
  list.
- The `string` module gains the `crop` function.

## v0.14.0 - 2021-02-18

- The `list` modules gains the `fold_until`, `window`, and `window_by_2`
  functions.
- The `int` module gains the `clamp` function.
- The `float` module gains the `clamp` function.
- The `io` module gains the `get_line` function.

## v0.13.0 - 2021-01-13

- The `int` module gains the `absolute_value`, `sum` and `product` functions.
- The `float` module gains the `sum` and `product` functions.
- The `result` module gains the `lazy_or`, `lazy_unwrap`, and `replace_error`
  functions.
- The `bool` module gains the `nand`, `nor`, `exclusive_nor`, and `exclusive_or`
  functions.
- The `bit_builder` module gains the `from_string_builder` function.
- The `list` modules gains the `index_fold`, `permutations`, and `try_fold`
  functions.
- Breaking change in `queue.from_list`. The head element in the list becomes the
  first element in the queue.
- Fix `queue.pop_back` and `queue.pop_front`

## v0.12.0 - 2020-11-04

- The `function` module gains `curry2` to `curry6`.
- The `list` module gains the `each`, and `partition` functions.
- The `int` and `float` modules gain the `negate` function.
- The `int` module gains the `to_float` function.
- The `result` module gains the `all` function.
- The `dynamic` module gains the `option`, `result` and `typed_result`
  functions.
- The `uri` module gains the `percent_encode` and `percent_decode` functions.
- The `os` module gains the `erlang_timestamp` function.
- The `iterator` module gains the `append`, `flatten`, `flat_map`, `step`,
  and `find` functions.

## v0.11.0 - 2020-08-22

- Fix `uri.parse_query` to handle the case where query parameters are present
  without a value.
- The types for `list.find_map` have been relaxed.
- The `dynamic.typed_list` argument label has changed from `containing` to
  `of`.
- The `dynamic` module gains the `any` function.
- The `bit_builder` module gains the `from_string` function.
- The `list` module gains the `key_set` and `unzip` function.
- The `function` module gains the `rescue` function.
- The `float` module gains the `power`, `square_root`, and `absolute_value`
  functions.

## v0.10.1 - 2020-07-01

- Fix `dynamic.string` to check that binary contains only utf8 characters.

## v0.10.0 - 2020-06-30

- `bit_string` module created with `from_string`, `byte_size`, `append`,
  `part`, `to_string`, `is_utf8`, `int_to_u32` and `int_from_u32` functions.
- The `bit_builder` module has been introduced with `prepend`, `append`,
  `prepend_builder`, `append_builder`, `prepend_string`, `append_string`,
  `concat`, `from_bit_string`, `to_bit_string`, and `byte_size` functions.
- The `iodata` module has been renamed to `string_builder`.
- `os` module created with `get_env`, `insert_env`, `delete_env` and
  `system_time`.
- The `string` module gains the `split_once` and `utf_codepoint` functions.
- The `dynamic` module gains the `bit_string` function.
- The `uri` module gains the `origin` and `merge` function.
- The `io.debug` function returns the printed term.
- The `dynamic.list` function has been renamed to `dynamic.typed_list`.
- The `dynamic.opaque_list` function has been renamed to `dynamic.list`.
- The `dynamic.tuple2_of` function has been renamed to `dynamic.typed_tuple2`.
- The `list.traverse` function has been renamed to `list.try_map`.
- The `list.traverse` first argument gains the label `over`.
- The `option` module gains the the `map`, `flatten`, `then` and `or`
  functions.
- The `result` module gains the the `or` function.
- Created the `regex` module with the `from_string`, `compile`, `check`,
  `split` and `scan` functions.
- The `list` module gains the the `pop`, `pop_map` and `key_pop` functions.
- `base` module created with `encode64`, `decode64`, `url_encode64` and
  `url_decode64`.

## v0.9.0 - 2020-05-26

- Created the `iterator` module with the `unfold`, `repeatedly`, `repeat`,
  `from_list`, `fold`, `run`, `to_list`, `take`, `drop`, `map`, `filter`,
  `cycle`, and `range` functions.
- Created the `set` module with the `new`, `insert`, `delete`, `to_list`,
  `from_list`, `fold`, `take`, `union`, `intersection`, and `contains`
  functions.
- Created the `io` module with the `print`, `println`, and `debug` functions.
- Created the `queue` module with the `new`, `from_list`, `to_list`,
  `is_empty`, `length`, `push_back`, `push_front`, `pop_back`, `pop_front`,
  `reverse`, `is_logically_equal`, and `is_equal` functions.
- Created the `option` module containing the `Option` type and the `is_some`
  and `is_none` functions.
- Created the `option` module containing the `Option` type and the `is_some`,
  `is_none`, `to_result`, `from_result` and `unwrap` functions.
- Removed the `Option` alias and the `none` function from the `result` module.
- The `result` module gains the `nil_error` function.
- The `string` module gains `trim`, `trim_left`, `trim_right`, `starts_with`,
  `ends_with`, `slice`, `pad_left`, `pad_right` `drop_left`, `drop_right`,
  `pop_grapheme` and `to_graphemes` functions.
- `uri` module created with `parse`, `parse_query`, `path_segments`,
  `query_to_string` and `to_string`.
- The `dynamic` module gains the `map`, `opaque_list`, `tuple2`, and
  `tuple2_of` functions.
- The `list` module gains the `filter_map` function.
- The `list.contains` label `has` has been changed to `any`.
- The `list.sort` label `sort_by` has been changed to `by`.
- The `list.fold`'s first argument gained the label `over`.
- The `map.fold`'s first argument gained the label `over`.
- The `map.take`'s `drop` argument has been changed to `keeping`.

## v0.8.0 - 2020-04-28

- The error type for `atom.from_string` has been renamed to `FromStringError`.
- The `string` module gains `contains` and `repeat` functions.
- The `expect` module has been renamed to `should`. Functions in the module
  starting with `is_` have been changed to `be_`.
- The `string.replace` and `iodata.replace` `all` argument label has been
  changed to `each`.
- The `string` module gains `is_empty`, `join` and `concat` functions.
- The `int` module gains `is_even` and `is_odd` functions.
- The `list.length` function now accepts a labelled argument.
- The `list.length` function now accepts a labelled argument.
- The the second argument of `bool.compare`, `float.compare`, `int.compare`,
  and `order.compare` now have the label `with`.
- The `dynamic.unsafe_coerce` function now only accepts Dynamic data.
- The `dynamic` decoder functions no longer print the entire value in their
  error messages, to avoid large errors.

## v0.7.0 - 2020-03-03

- The `result` module gains an `Option` type alias.
- The `function` module has been created with `identity`, `compose`, and
  `flip` functions.
- The error type of `list.find_map` is now `Nil`.
- The labels for `list.split` are now `split(list: _, at: _)`.

## v0.6.0 - 2019-12-23

- Syntax has been updated for Gleam v0.6.0.
- The `dynamic` module gains an `element` for decoding tuples.

## v0.5.0 - 2019-12-16

- Syntax has been updated for Gleam v0.5.
- Labels have been added to functions throughout the stdlib.
- `map.fetch` has been renamed to `map.get` and `map.put` to `map.insert`.
- `list.find` has been renamed `list.find_map` and a new `list.find` has been
  introduced.
- The `pair` module gains the `map_first`, and `map_second` functions.
- The `pair.Pair` type has been replaced with a 2 element anonymous struct.
- The `triple` module has been removed.
- The `string` module gains the `compare` function.
- The `float` module gains the `max`, and `min` functions.
- The `int` module gains the `max`, and `min` functions.
- The `Any` type and module have been renamed to `Dynamic`.

## v0.4.0 - 2019-09-19

- Syntax has been updated for Gleam v0.4.
- The `map_dict` module has been renamed to `map`.
- `list:sort` now requires a compare function as comparison operators
  now only work on Ints.
- `list:sort`'s performance has been slightly optimised.
- The `float` module gains a `compare` function.
- `any.tuple` has been renamed `any.pair`.
- The `tuple` module has been renamed to `pair` and has a `Pair` type.
- `pair.fetch` has been replaced with `list.key_find`.
- `triple` module has been created with type `Triple`.
- The error type for `float.parse`, `int.parse`, `list.head`, `list.tail`,
  `list.find`, `list.at`, `map.fetch`, and `map.update` is now `Nil`.

## v0.3.1 - 2019-08-08

- `result:map_error` has been relaxed to allow mapping to a different error
  type.

## v0.3.0 - 2019-06-25

- The `map_dict` module gains a `fold` function.
- All modules moved under the `std` namespace.
- The `http` module has been split out into the `gleam_http` package.

## v0.2.0 - 2019-05-11

- Library renamed to `gleam_stdlib`.
- The `map_dict` module gains `update`, `merge` and `delete` functions.
- The `bool` module gains a `compare` function.
- The `int` module gains a `compare` function.
- The `list` module gains `range`, `repeat`, `split`, `split_while` and
  `strict_zip` functions.

## v0.1.2 - 2019-04-25

- The `list` module gains `at`, `all`, `any`, `index_map`, `intersperse`,
  `sort`, `unique`, and `zip` functions.
- `map_dict:Map` renamed to `map_dict:MapDict`.
- The `map_dict` module gains `drop`, and `take` functions.
- The `str` module gains `append` function and loses `from_int`, `parse_int`,
  `from_float`, `parse_float`, and `base_from_int`.
- `int` module created with `parse`, `to_string`, and `to_base_string`.
- `float` module created with `ceiling`, `floor`, `round`, `truncate`,
  `parse`, and `to_string`.

## v0.1.1 - 2019-04-17

- Included missing gleam.toml in hex package.

## v0.1.0 - 2019-04-15

- Initial release!<|MERGE_RESOLUTION|>--- conflicted
+++ resolved
@@ -2,15 +2,12 @@
 
 ## Unreleased
 
-<<<<<<< HEAD
 - The `bit_array` module gains the `split` and `split_once` functions.
-=======
 - The `uri` module gains the `empty` value, representing an empty URI which
   equivalent to `""`.
 
 ## v0.54.0 - 2025-02-04
 
->>>>>>> 957b83bb
 - The deprecated `drop_left`, `drop_right`, `pad_left`, `pad_right`,
   `trim_left`, and `trim_right` functions have been removed.
 - Fixed a bug that would result in `list.unique` having quadratic runtime.
