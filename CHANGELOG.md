# Changelog

## v0.41.0 - Unreleased

- The `bit_array` module gains the `compare` function.
<<<<<<< HEAD
- The `try_fold` function in the `iterator` module is now tail recursive.
=======
- The `float` modeule gains the `to_precision` function.
>>>>>>> ee334747

## v0.40.0 - 2024-08-19

- The `function.curry*` and `function.apply*` functions have been deprecated.
- The deprecated `dynamic.unsafe_coerce` function has been removed.
- The deprecated `dict.update` function has been removed.
- The deprecated `order.max` and `order.min` functions have been removed.
- The `float` module gains the `modulo` function.
- The `uri.origin` function no longer incorrectly has a trailing slash.
- The `dynamic.optional_field` decoder no longer treats the value as implicitly
  optional. It only deals with the presence or absence of the key itself which
  brings it inline with its documentation.
- Fixed a bug where `string.trim` could remove commas on JavaScript.
- The `string.pop_grapheme` function has been optimised on Erlang, greatly
  improving its performance.
- The `InvalidBase` error in the `int` module has been replaced by `Nil`.
- Fixed a bug where iterating graphemes could crash on older JavaScript runtimes
  where the `Intl` API is not supported.
- Fixed a bug where the behaviour of `uri.percent_decode` would decode `+` as a
  space on JavaScript.
- Fixed a bug where `string.slice` could return invalid values on Erlang.

## v0.39.0 - 2024-07-09

- Fixed `list.window` entering an endless recursive loop for `n` = 0.
- The `min` and `max` functions of the `order` module have been deprecated.
- The `dict` and `set` modules gain the `is_empty` function.
- The `set` module gains the `map` function.
- Fixed `string.inspect` not formatting ASCII escape codes on Erlang that could
  lead to unexpected behavior. Now, all ASCII escape codes less than 32, as well
  as escape code 127, are converted into `\u{xxxx}` syntax, except for common
  escape codes such as `\n` or `\r`.
- Fixed a bug where `string.inspect` would use the incorrect syntax for unicode
  escape codes on JavaScript.
- The `list` module gains the `count` function.
- The `update` function of the `dict` module has been deprecated in favour
  of `upsert` and `update` will be used with a different signature in future.
- The behaviour of the string trim functions is now consistent across targets.
- `iterator.yield` now yields values without waiting for the next one to become
  available.
- Improved bit array Base64 encoding and decoding speed on JavaScript.
- Fixed a bug where Base64 encoding a bit array larger than ~100KiB would throw
  an exception on JavaScript.
- Fixed `float.parse` failing to parse exponential notation on JavaScript.
- The `regex` module gains the `replace` function.

## v0.38.0 - 2024-05-24

- The `set` module gains the `is_subset`, `is_disjoint`, and `symmetric_difference` functions
- The `sort` function of the `list` module has been optimised in case it's
  working on an already sorted list.
- The `dict` module gains the `each` function.
- The `list` module gains the `wrap` function.
- The `iterator` module gains the `find_map` function.
- Fixed `string.inspect` not formatting the `\f` form feed control character
  correctly on Erlang.
- `dynamic.unsafe_coerce` function has been deprecated.
- Fixed `bit_array` slices of slices sometimes being incorrect on JavaScript.
- The `dict` module gains the `combine` function.
- The deprecated `list.at`, `bool.max`, and `bool.min` functions has been
  removed.

## v0.37.0 - 2024-04-19

- The `order` module gains the `break_tie` and `lazy_break_tie` functions.
- `list.at` has been deprecated as it was misleading and would be commonly
  misused, resulting in poor code.
- `list.LengthMismatch` has been removed.
- The mistakenly public `bit_array.do_inspect` function has been removed.
- Fixed the `dynamic.classification` function for bools.
- The `min` function in the `bool` module has been deprecated in favour of
  `bool.and`.
- The `max` function in the `bool` module has been deprecated in favour of
  `bool.or`.
- Fixed a bug with `regex.split` where it could include `Nil` elements in the
  returned list of strings on the JavaScript target when the expression to
  split with included an optional match group which wasn't matched.

## v0.36.0 - 2024-02-26

- Fixed a bug where on JavaScript the `dynamic.field` function could crash when
  given `null`.
- The `compose` and `constant` functions in the `function` module have been
  deprecated in favour of the `fn` literal syntax.

## v0.35.1 - 2024-02-15

- Fixed a warning on the JavaScript target.

## v0.35.0 - 2024-02-15

- The `bit_array` module gains the `inspect` function.
- The base 64 encoding and decoding functions in the `bit_array` module no
  longer insert newlines in the output on JavaScript, making them consistent
  with the Erlang target.
- The `set` module gains the `difference` function.
- The deprecated `bit_string`, `bit_builder`, `base`, and `map` modules have
  been removed.
- The deprecated `map`, and `bit_string` functions in the `dynamic` module have
  been removed.

## v0.34.0 - 2023-12-17

- The `int.random` function now takes a single argument.
- The `float.random` function no longer takes any arguments.
- Changed `list.index_map` callback signature to `fn(a, Int) -> b` from
  `fn(Int, a) -> b`, to be consistent with `list.index_fold`.
- Changed `iterator.index` to return `Iterator(#(a, Int))` instead of
  `Iterator(#(Int, a))`.

## v0.33.1 - 2023-12-02

- Fixed `string.to_graphemes` failing on JavaScript runtimes when the
  `Intl.Segmenter` class is not available.

## v0.33.0 - 2023-11-30

- The `bool` module gains the `lazy_guard` function.
- The `gleam/map` module has been deprecated in favour of the `gleam/dict`
  module.
- The `map` function in the `gleam/dynamic` module has been deprecated in favour
  of the `dict` function.

## v0.32.1 - 2023-11-11

- The printing of maps by `string.inspect` has been improved.

## v0.32.0 - 2023-11-01

- The `set.filter` label `for` was renamed to `keeping`.
- The `map.filter` label `for` was renamed to `keeping`.
- The `iterator.filter` label `for` was renamed to `keeping`.
- The `list.filter` label `for` was renamed to `keeping`.
- Updated for Gleam v0.32.0 syntax.
- The `base` module has been deprecated in favour of the new `bit_array`
  module.
- The `bit_string` module has been deprecated in favour of the new `bit_array`
  module.
- The `bit_builder` module has been deprecated in favour of the new
  `bytes_builder` module.
- The `bit_array` module also contains the `base16_encode` and `base16_decode`
  functions.
- Improved performance of `string.to_graphemes` on JavaScript.
- The `iterator` module gains the `map2` function.
- The `list` module gains the `key_filter` function.
- Fixed a bug on target JavaScript where `Map` equality would not be correctly
  checked for maps of different sizes.
- Fixed a bug where non-byte aligned bit arrays would be printed suboptimally by
  `string.inspect`.

## v0.31.0 - 2023-09-25

- `list.flatten` is no longer deprecated and is kept as a synonym of
  `list.concat`
- The `iterator` module gains the `concat` function.
- The `int` module gains the `bitwise_and`, `bitwise_or`,
  `bitwise_exclusive_or`, `bitwise_not`, `bitwise_shift_left`, and
  `bitwise_shift_right` functions.

## v0.30.2 - 2023-08-31

- Fixed a bug where `base.decode64` could crash on the Erlang target.

## v0.30.1 - 2023-08-06

- Updated to Gleam v0.30.0 syntax.
- Atoms are now shown using `atom.create_from_string` when passed to
  `string.inspect`.
- Fixed a bug where `string.inspect` would show atoms as Gleam custom types even
  when the format is invalid.
- The `iterator` module gains the `yield` function.

## v0.30.0 - 2023-07-16

- The `list` module gains the `list.map2` function.
- `reverse` has been renamed to `negate` in the `order` module.
- A new `reverse` function is added to the `order` module, which reverses an
  ordering function.
- `flatten` has been renamed to `concat` in the `list` module. The old name is
  still available as an alias and is deprecated.

## v0.29.2 - 2023-06-21

- improve `string.join` and `string.concat` performance on JavaScript target.
- The `result` module gains the `try_recover` function.
- The `string` module gains the `byte_size` function.

## v0.29.1 - 2023-06-01

- Fixed a bug on target JavaScript where `regex.check` would not correctly
  execute while using the same regular expression in consecutive calls.
- The `zip` function's second argument in the `list` module gains the `with`
  label.
- The `strict_zip` function's second argument in the `list` module gains the
  `with` label.
- The `pair` module gains the `new` function.

## v0.29.0 - 2023-05-23

- The `result` module gains the `partition` function.
- `dynamic.tupleN` functions now support lists.

## v0.28.2 - 2023-05-09

- Fixed a bug where `dynamic.map` would crash when passed the JavaScript values
  of `null` or `undefined`.
- Fixed a bug where `io.debug` would crash when called in a React Native
  environment.

## v0.28.1 - 2023-04-10

- The `iterator` module gains the `each` function.
- Fixed a bug in maps when running on JavaScript where value membership could be
  incorrectly stated in some cases.
- `result.then` is now an alias of `result.try`; both do the same.
- The `list` module gains the `try_each` function.
- The `dynamic` module gains the `optional_field` function.

## v0.28.0 - 2023-03-26

- `regex.scan` now behaves consistently across both targets when a capture group
  does not capture anything.
- The `Map` type was rewritten as a persistent immutable data structure. This
  results in drastically improved performance when constructing or updating
  maps, especially with large maps.
- The `all` and `any` functions in the `iterator` module are now tail recursive.

## v0.27.0 - 2023-02-26

- The `bool` module gains the `guard` function.
- Fixed a bug where `io.print`, `io.print_error`, and `io.print_debug` would use
  `console.log` and add `"\n"` to the output when running on Deno.
- Fixed a bug where `int.floor_divide` would return the wrong result in certain
  edge-cases.
- The `iterator` module gains the `length` function.

## v0.26.1 - 2023-02-02

- The `prepend` function in the `list` module gains the `this` label.
- The `list` module gains the `group` function.
- The `dynamic` module is able to decode simple JavaScript objects to maps.
  So, the behaviour of the `field` and `object` functions are consistent.
- For a given empty list as an argument, `int.product` now returns `1` instead
  of `0`, and `float.product` now returns `1.0` instead of `0.0`. This mimics
  the behavior of Elixir's `Enum.product/1`.

## v0.26.0 - 2023-01-12

- The `dynamic` module gains the `decode1` function.
- The `float` module gains the `loosely_equals` function.
- The `io` module gains `print_error` and `println_error` functions for
  printing to stderr.
- The `set` module gains the `drop` function.
- The `io.debug` function now prints to stderr instead of stdout when using
  the Erlang target or running in Node.js (but still uses `console.log`
  when running as JavaScript in a browser)
- The `iterator` module gains the `transform` function.
- The `list.at` function now returns `Error(Nil)` if given index is smaller than
  zero, instead of returning the first element.
- Fixed a bug where some string functions would incorrectly handle newlines when
  iterating over graphemes in older JavaScript environments that do not have the
  `Intl.Segmenter` class.
- The `string` module gains `to_utf_codepoints`, `from_utf_codepoints`, and
  `utf_codepoint_to_int` functions.
- Fixed `string.inspect`'s escaping of `"`, `\`, `\n`, `\r`, `\r\n`, and `\t`,
  which in turn fixes `io.debug`'s output of such strings.
- The `bit_string` function in the `dynamic` module now knows how to handle
  JavaScript `Uint8Array`s.

## v0.25.0 - 2022-11-19

- The `bool` module gains the `and` and `or` functions.
- The `float` module gains the `add`, `subtract` and `multiply` functions.
- The `int` module gains the `add`, `subtract` and `multiply` functions.
- Fixed a bug where `list.permutations` would not correctly permutate lists
  with non-unique item values.
- For `regexp.compile` unicode character properties are now used when
  resolving `\B`, `\b`, `\D`, `\d`, `\S`, `\s`, `\W`, and `\w` on target
  Erlang.
- `list.sort` is now tail recursive and will no longer exceed the stack size
  on large inputs on target JavaScript.
- `list.sort` is now a "stable" sort, meaning elements which are equal in
  regards to the given comparison function will keep their previous order.
- Added functions `function.apply1` through `function.apply3` which help
  working with functions in pipelines.
- Fixed a bug where `regex.scan` would not work correctly on utf8.
- The performance of `list.flatten` has been greatly improved.
- The `string_builder` module gains the `join` function.
- The `list` module gains the `shuffle` function.
- `string.split` will now return a list of graphemes if split on an empty
  string (`""`).

## v0.24.0 - 2022-10-15

- `string.slice` is now tail recursive and will no longer exceed the stack size
  on large inputs on target JavaScript.
- Added `int.remainder` and `int.modulo` functions which allow safe remainder
  and modulo operations the way common languages support them.
- Added `int.floor_divide` to complement the truncated `int.divide`.

## v0.23.0 - 2022-09-15

- Fixed `string.inspect` and `io.debug` crashing on improper Erlang lists
  (#333).

## v0.22.3 - 2022-08-09

- Removed a duplicate import.

## v0.22.2 - 2022-08-09

- The list dynamic decoding functions can now decode JavaScript arrays into
  Gleam lists.
- `list.range` is now tail recursive and will not blow the stack with large
  ranges when compiled to JavaScript.
- Fixed a bug where the `list` module's `contains`, `any`, and `all` could
  exhaust the stack when compiling to JavaScript.
- `list.range` and `iterator.range` return values are now inclusive of both
  start and end bounds.

## v0.22.1 - 2022-06-27

- Fixed a bug where `big_string.concat` could crash.
- The `bit_builder` module gains the `from_bit_strings` function.
- Changed `list.contains`, `list.any`, `list.all` so that Gleam can do tail call
  optimization which fixes stack size crashes on Firefox, Chrome and NodeJS
  (#322).

## v0.22.0 - 2022-06-15

- The `float` module gains the `divide` function.
- The `int` module gains the `divide`, `power`, and `square_root` functions.
- The `string` module gains the `first`, `last`, `capitalise` and `inspect`
  functions.
- Fixed a bug where `string_builder.reverse` would break utf8 strings on target
  JavaScript.
- Fixed a bug where `string.reverse` would break utf8 strings on target
  JavaScript.
- Fixed a bug where `string.slice` would break utf8 strings on target
  JavaScript.
- The `string_builder` module loses the `from_float` function. Use
  `float.to_string` instead.
- Fixed the `int.power` and `float.power` functions by properly handling error
  cases.
- The grapheme iterator used by `string.graphemes` is now locale independent on
  target JavaScript.
- Unified `io.debug` to yield Gleam syntax to standard output (stdout) not just
  on JavaScript but also Erlang.

## v0.21.0 - 2022-04-24

- Fixed a bug where record-based map keys would clash in JavaScript.
- The `eunit` Erlang headers are no longer required to compile this package.
- Fixed a bug where the `string.length` function would cause a JavaScript error
  for empty strings on older JavaScript runtimes.
- The `bool` module gains the `to_string` function.
- The `function` module gains the `tap` function.
- The `float` module gains the `random` function.
- The `int` module gains the `random` function.
- The JavaScript target implementation of the `string.replace` received a bug
  fix.
- The `list` module gains a `prepend` function (#284).

## v0.20.0 - 2022-02-22

- The `dynamic` module gains the `decode9` function.
- The `float` module gains the `loosely_compare` function.
- The `string_builder` module gains the `new` function.
- The `bit_builder` module gains the `new` function.
- The `result` module gains the `replace`, `unwrap_both` and `unwrap_error`
  functions.

## v0.19.3 - 2022-01-14

- Fixed a bug where `io.print` and `io.println` may print unicode characters
  incorrectly.
- Fixed a bug where the `dynamic.field` function would return an incorrect error
  value.

## v0.19.2 - 2022-01-09

- The `dynamic.dynamic` function is is no longer a thunk.

## v0.19.1 - 2022-01-09

- The `dynamic.dynamic` function now returns a result.
- The `dynamic.map` function is now curried and requires the decoders for keys
  and values to be supplied.
- The `dynamic.result`, `dynamic.optional`, `dynamic.field`, and `dynamic.list`
  functions are now partially applied.

## v0.19.0 - 2022-01-09

- The `dynamic` module gains the `dynamic` function.
- The shallow `dynamic.list` function has been renamed to
  `dynamic.shallow_list`.
- The shallow `result`, and `tuple*` functions have been removed from the
  `dynamic` module.
- The `dynamic.typed_list` function has been renamed to `dynamic.list`.
- The `dynamic.typed_result` function has been renamed to `dynamic.result`.
- The `dynamic.any` is now available on JavaScript.
- The `dynamic.typed_tuple*` functions have been renamed to `dynamic.tuple*`.
- The `dynamic.field` and `dynamic.element` functions now requires the type of
  the field to be specified.
- The `dynamic.DecodeError` now has a `path` field.
- The decoder functions of the `dynamic` module now return multiple errors.
- The `dynamic.any`, `dynamic.element` and `dynamic.tuple*` functions are now
  partially applied.
- The `dynamic` module gains the `decode2`, `decode3`, `decode4`, `decode5`,
  `decode6`, `decode7`, and `decode8` functions.
- The `int` module gains the `digits` and `undigits` functions.
- The `option` module gains the `lazy_or` and `lazy_unwrap` functions.

## v0.18.1 - 2021-12-19

- The `function` module gains the `constant` function.
- The internal `gleam_stdlib.js` module has been renamed to `gleam_stdlib.mjs`.

## v0.18.0 - 2021-11-23

## v0.18.0-rc1 - 2021-11-23

- Converted to use the Gleam build tool, not rebar3.
- The `iterator` module gains the `first` and `at` functions.
- The `list` module renames the `head` and `tail` functions to `first` and
  `rest`.
- The `list.at` function now behaves uniformly to `iterator.at`.
- `int.to_base_string` now returns a `Result(Int, InvalidBase)`.
- The `int` module gains the `to_base2`, `to_base8`, `to_base16` and `to_base36`
  functions.

## v0.17.1 - 2021-09-15

- `uri.parse` now returns a result.

## v0.17.0 - 2021-09-11

- All modules have been updated to work on JavaScript as well as Erlang.
- The `bit_string` module gains the `concat` function and has the `part`
  function renamed to `slice`.
- The `os` module has been removed in favour of target specific libraries.
- The `rescue` function has been removed from the `function` library in favour
  of target specific versions in Erlang and JavaScript specific libraries.
- The `map.update` function now uses `Option` rather than `Result`.
- The `iterator` module gains the `fold_until` and `try_fold` functions.
- The `bit_string` module loses the u32 functions in favour of bit string
  literals.
- The `dynamic` module loses the `atom` function and gains the `classify`
  function.
- The `dynamic.option` function has been renamed to `optional` and made more
  permissive to other null values.
- The `dynamic.result` function has been made more permissive to other result
  values.
- The `dynamic.thunk` function has been removed.
- The `dynamic.element` label `position` was renamed to `get`.
- The `dynamic.element` now accepts negative indexes.
- The `io.get_line` function has been moved to the `gleam_erlang` library.
- The `atom` module has been moved to the `gleam_erlang` library.
- Prelude types like `Result`, `List` etc. are no longer redefined in their
  stdlib modules.
- The `dynamic` module functions now return structured error values instead of a
  string error description.
- The `string` module gains the `to_option` function.
- Fixed a bug where `io.print` could crash when printing special characters.
- The `regex.Match` record no longer has the `byte_index` field any more.
- The `should` module has been moved to the `gleam_should_assertions` package.
- The `uri.percent_encode` function has a slightly different behaviour. For
  example spaces are encoded as `%20`, not as `+`.
- The order of the arguments of the the function accepted by the
  `list.map_fold`, `list.fold`, `list.fold_right`, `list.index_fold`,
  `list.try_fold`, `list.fold_until`, `list.reduce`, `list.scan`, `map.fold`,
  `set.fold`, `iterator.fold`, `iterator.scan`, `iterator.reduce`,
  `iterator.fold_until`, and `iterator.try_fold` have been flipped.

## v0.16.0 - 2021-06-17

- The `list` module gains the `interleave`, `flat_map` and `transpose`
  functions.
- The `option` module gains the `all` and `values` functions.
- The `os` module now uses unicode to encode/decode environment variables.
  This fixes an issue when non-latin characters are present in environment.
- The `result` module gains the `values` function.
- All modules now use the new `#(a, b, ...)` tuple syntax.

## v0.15.0 - 2021-05-05

- The `list.split_while` function's second argument now has the label
  `satisfying` to match the other `_while` functions in `list` and `iterator`.
- The `dynamic` module gains the `tuple3`, `tuple4`, `tuple5`, `tuple6`
  functions and their typed equivalents `typed_tuple3`, `typed_tuple4`,
  `typed_tuple5`, `typed_tuple6`.
- The `list` module gains the `combinations`, `combination_pairs`, `drop_while`,
  `map_fold`, `take_while`, `reduce`, `chunk`, `sized_chunk`, `last` and `scan`
  functions.
- The `iterator` module gains the `index`, `iterate`, `zip`, `scan`, `last`,
  `take_while`, `drop_while`, `chunk`, `sized_chunk`, `intersperse`,
  `interleave`, `reduce`, `any`, `all`, `empty`, `once` and `single` functions.
- Breaking change in `iterator.take`. Now it returns an iterator instead of a
  list.
- The `string` module gains the `crop` function.

## v0.14.0 - 2021-02-18

- The `list` modules gains the `fold_until`, `window`, and `window_by_2`
  functions.
- The `int` module gains the `clamp` function.
- The `float` module gains the `clamp` function.
- The `io` module gains the `get_line` function.

## v0.13.0 - 2021-01-13

- The `int` module gains the `absolute_value`, `sum` and `product` functions.
- The `float` module gains the `sum` and `product` functions.
- The `result` module gains the `lazy_or`, `lazy_unwrap`, and `replace_error`
  functions.
- The `bool` module gains the `nand`, `nor`, `exclusive_nor`, and `exclusive_or`
  functions.
- The `bit_builder` module gains the `from_string_builder` function.
- The `list` modules gains the `index_fold`, `permutations`, and `try_fold`
  functions.
- Breaking change in `queue.from_list`. The head element in the list becomes the
  first element in the queue.
- Fix `queue.pop_back` and `queue.pop_front`

## v0.12.0 - 2020-11-04

- The `function` module gains `curry2` to `curry6`.
- The `list` module gains the `each`, and `partition` functions.
- The `int` and `float` modules gain the `negate` function.
- The `int` module gains the `to_float` function.
- The `result` module gains the `all` function.
- The `dynamic` module gains the `option`, `result` and `typed_result`
  functions.
- The `uri` module gains the `percent_encode` and `percent_decode` functions.
- The `os` module gains the `erlang_timestamp` function.
- The `iterator` module gains the `append`, `flatten`, `flat_map`, `step`,
  and `find` functions.

## v0.11.0 - 2020-08-22

- Fix `uri.parse_query` to handle the case where query parameters are present
  without a value.
- The types for `list.find_map` have been relaxed.
- The `dynamic.typed_list` argument label has changed from `containing` to
  `of`.
- The `dynamic` module gains the `any` function.
- The `bit_builder` module gains the `from_string` function.
- The `list` module gains the `key_set` and `unzip` function.
- The `function` module gains the `rescue` function.
- The `float` module gains the `power`, `square_root`, and `absolute_value`
  functions.

## v0.10.1 - 2020-07-01

- Fix `dynamic.string` to check that binary contains only utf8 characters.

## v0.10.0 - 2020-06-30

- `bit_string` module created with `from_string`, `byte_size`, `append`,
  `part`, `to_string`, `is_utf8`, `int_to_u32` and `int_from_u32` functions.
- The `bit_builder` module has been introduced with `prepend`, `append`,
  `prepend_builder`, `append_builder`, `prepend_string`, `append_string`,
  `concat`, `from_bit_string`, `to_bit_string`, and `byte_size` functions.
- The `iodata` module has been renamed to `string_builder`.
- `os` module created with `get_env`, `insert_env`, `delete_env` and
  `system_time`.
- The `string` module gains the `split_once` and `utf_codepoint` functions.
- The `dynamic` module gains the `bit_string` function.
- The `uri` module gains the `origin` and `merge` function.
- The `io.debug` function returns the printed term.
- The `dynamic.list` function has been renamed to `dynamic.typed_list`.
- The `dynamic.opaque_list` function has been renamed to `dynamic.list`.
- The `dynamic.tuple2_of` function has been renamed to `dynamic.typed_tuple2`.
- The `list.traverse` function has been renamed to `list.try_map`.
- The `list.traverse` first argument gains the label `over`.
- The `option` module gains the the `map`, `flatten`, `then` and `or`
  functions.
- The `result` module gains the the `or` function.
- Created the `regex` module with the `from_string`, `compile`, `check`,
  `split` and `scan` functions.
- The `list` module gains the the `pop`, `pop_map` and `key_pop` functions.
- `base` module created with `encode64`, `decode64`, `url_encode64` and
  `url_decode64`.

## v0.9.0 - 2020-05-26

- Created the `iterator` module with the `unfold`, `repeatedly`, `repeat`,
  `from_list`, `fold`, `run`, `to_list`, `take`, `drop`, `map`, `filter`,
  `cycle`, and `range` functions.
- Created the `set` module with the `new`, `insert`, `delete`, `to_list`,
  `from_list`, `fold`, `take`, `union`, `intersection`, and `contains`
  functions.
- Created the `io` module with the `print`, `println`, and `debug` functions.
- Created the `queue` module with the `new`, `from_list`, `to_list`,
  `is_empty`, `length`, `push_back`, `push_front`, `pop_back`, `pop_front`,
  `reverse`, `is_logically_equal`, and `is_equal` functions.
- Created the `option` module containing the `Option` type and the `is_some`
  and `is_none` functions.
- Created the `option` module containing the `Option` type and the `is_some`,
  `is_none`, `to_result`, `from_result` and `unwrap` functions.
- Removed the `Option` alias and the `none` function from the `result` module.
- The `result` module gains the `nil_error` function.
- The `string` module gains `trim`, `trim_left`, `trim_right`, `starts_with`,
  `ends_with`, `slice`, `pad_left`, `pad_right` `drop_left`, `drop_right`,
  `pop_grapheme` and `to_graphemes` functions.
- `uri` module created with `parse`, `parse_query`, `path_segments`,
  `query_to_string` and `to_string`.
- The `dynamic` module gains the `map`, `opaque_list`, `tuple2`, and
  `tuple2_of` functions.
- The `list` module gains the `filter_map` function.
- The `list.contains` label `has` has been changed to `any`.
- The `list.sort` label `sort_by` has been changed to `by`.
- The `list.fold`'s first argument gained the label `over`.
- The `map.fold`'s first argument gained the label `over`.
- The `map.take`'s `drop` argument has been changed to `keeping`.

## v0.8.0 - 2020-04-28

- The error type for `atom.from_string` has been renamed to `FromStringError`.
- The `string` module gains `contains` and `repeat` functions.
- The `expect` module has been renamed to `should`. Functions in the module
  starting with `is_` have been changed to `be_`.
- The `string.replace` and `iodata.replace` `all` argument label has been
  changed to `each`.
- The `string` module gains `is_empty`, `join` and `concat` functions.
- The `int` module gains `is_even` and `is_odd` functions.
- The `list.length` function now accepts a labelled argument.
- The `list.length` function now accepts a labelled argument.
- The the second argument of `bool.compare`, `float.compare`, `int.compare`,
  and `order.compare` now have the label `with`.
- The `dynamic.unsafe_coerce` function now only accepts Dynamic data.
- The `dynamic` decoder functions no longer print the entire value in their
  error messages, to avoid large errors.

## v0.7.0 - 2020-03-03

- The `result` module gains an `Option` type alias.
- The `function` module has been created with `identity`, `compose`, and
  `flip` functions.
- The error type of `list.find_map` is now `Nil`.
- The labels for `list.split` are now `split(list: _, at: _)`.

## v0.6.0 - 2019-12-23

- Syntax has been updated for Gleam v0.6.0.
- The `dynamic` module gains an `element` for decoding tuples.

## v0.5.0 - 2019-12-16

- Syntax has been updated for Gleam v0.5.
- Labels have been added to functions throughout the stdlib.
- `map.fetch` has been renamed to `map.get` and `map.put` to `map.insert`.
- `list.find` has been renamed `list.find_map` and a new `list.find` has been
  introduced.
- The `pair` module gains the `map_first`, and `map_second` functions.
- The `pair.Pair` type has been replaced with a 2 element anonymous struct.
- The `triple` module has been removed.
- The `string` module gains the `compare` function.
- The `float` module gains the `max`, and `min` functions.
- The `int` module gains the `max`, and `min` functions.
- The `Any` type and module have been renamed to `Dynamic`.

## v0.4.0 - 2019-09-19

- Syntax has been updated for Gleam v0.4.
- The `map_dict` module has been renamed to `map`.
- `list:sort` now requires a compare function as comparison operators
  now only work on Ints.
- `list:sort`'s performance has been slightly optimised.
- The `float` module gains a `compare` function.
- `any.tuple` has been renamed `any.pair`.
- The `tuple` module has been renamed to `pair` and has a `Pair` type.
- `pair.fetch` has been replaced with `list.key_find`.
- `triple` module has been created with type `Triple`.
- The error type for `float.parse`, `int.parse`, `list.head`, `list.tail`,
  `list.find`, `list.at`, `map.fetch`, and `map.update` is now `Nil`.

## v0.3.1 - 2019-08-08

- `result:map_error` has been relaxed to allow mapping to a different error
  type.

## v0.3.0 - 2019-06-25

- The `map_dict` module gains a `fold` function.
- All modules moved under the `std` namespace.
- The `http` module has been split out into the `gleam_http` package.

## v0.2.0 - 2019-05-11

- Library renamed to `gleam_stdlib`.
- The `map_dict` module gains `update`, `merge` and `delete` functions.
- The `bool` module gains a `compare` function.
- The `int` module gains a `compare` function.
- The `list` module gains `range`, `repeat`, `split`, `split_while` and
  `strict_zip` functions.

## v0.1.2 - 2019-04-25

- The `list` module gains `at`, `all`, `any`, `index_map`, `intersperse`,
  `sort`, `unique`, and `zip` functions.
- `map_dict:Map` renamed to `map_dict:MapDict`.
- The `map_dict` module gains `drop`, and `take` functions.
- The `str` module gains `append` function and loses `from_int`, `parse_int`,
  `from_float`, `parse_float`, and `base_from_int`.
- `int` module created with `parse`, `to_string`, and `to_base_string`.
- `float` module created with `ceiling`, `floor`, `round`, `truncate`,
  `parse`, and `to_string`.

## v0.1.1 - 2019-04-17

- Included missing gleam.toml in hex package.

## v0.1.0 - 2019-04-15

- Initial release!<|MERGE_RESOLUTION|>--- conflicted
+++ resolved
@@ -3,11 +3,8 @@
 ## v0.41.0 - Unreleased
 
 - The `bit_array` module gains the `compare` function.
-<<<<<<< HEAD
+- The `float` modeule gains the `to_precision` function.
 - The `try_fold` function in the `iterator` module is now tail recursive.
-=======
-- The `float` modeule gains the `to_precision` function.
->>>>>>> ee334747
 
 ## v0.40.0 - 2024-08-19
 
