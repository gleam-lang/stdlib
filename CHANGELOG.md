# Changelog

## v0.24.1 - unreleased

- `list.sort` is now tail recursive and will no longer exceed the stack size
  on large inputs on target JavaScript.
- `list.sort` is now a "stable" sort, meaning elements equal in regards to the
  given comparison function keep their previous order.
  the same order that they appear in the input.
- Added functions `function.apply1` through `function.apply3` which help
  working with functions in pipelines.
- Fixed a bug where `regex.scan` would not work correctly on utf8.
- The performance of `list.flatten` has been greatly improved.
<<<<<<< HEAD
- Fixed a bug where `list.permutations` would not correctly permutate lists
  with non-unique item values.
=======
- The `string_builder` module gains the `join` function.
>>>>>>> e6401929

## v0.24.0 - 2022-10-15

- `string.slice` is now tail recursive and will no longer exceed the stack size
  on large inputs on target JavaScript.
- Added `int.remainder` and `int.modulo` functions which allow safe remainder
  and modulo operations the way common languages support them.
- Added `int.floor_divide` to complement the truncated `int.divide`.

## v0.23.0 - 2022-09-15

- Fixed `string.inspect` and `io.debug` crashing on improper Erlang lists (#333).

## v0.22.3 - 2022-08-09

- Removed a duplicate import.

## v0.22.2 - 2022-08-09

- The list dynamic decoding functions can now decode JavaScript arrays into
  Gleam lists.
- `list.range` is now tail recursive and will not blow the stack with large
  ranges when compiled to JavaScript.
- Fixed a bug where the `list` module's `contains`, `any`, and `all` could
  exhaust the stack when compiling to JavaScript.
- `list.range` and `iterator.range` return values are now inclusive of both start and end bounds.

## v0.22.1 - 2022-06-27

- Fixed a bug where `big_string.concat` could crash.
- The `bit_builder` module gains the `from_bit_strings` function.
- Changed `list.contains`, `list.any`, `list.all` so that Gleam can do tail call optimization which fixes stack size crashes on Firefox, Chrome and NodeJS (#322).

## v0.22.0 - 2022-06-15

- The `float` module gains the `divide` function.
- The `int` module gains the `divide`, `power`, and `square_root` functions.
- The `string` module gains the `first`, `last`, `capitalise` and `inspect` functions.
- Fixed a bug where `string_builder.reverse` would break utf8 strings on target JavaScript.
- Fixed a bug where `string.reverse` would break utf8 strings on target JavaScript.
- Fixed a bug where `string.slice` would break utf8 strings on target JavaScript.
- The `string_builder` module loses the `from_float` function. Use `float.to_string` instead.
- Fixed the `int.power` and `float.power` functions by properly handling error cases.
- The grapheme iterator used by `string.graphemes` is now locale independent on target JavaScript.
- Unified `io.debug` to yield Gleam syntax to standard output (stdout) not just on JavaScript but also Erlang.

## v0.21.0 - 2022-04-24

- Fixed a bug where record-based map keys would clash in JavaScript.
- The `eunit` Erlang headers are no longer required to compile this package.
- Fixed a bug where the `string.length` function would cause a JavaScript error
  for empty strings on older JavaScript runtimes.
- The `bool` module gains the `to_string` function.
- The `function` module gains the `tap` function.
- The `float` module gains the `random` function.
- The `int` module gains the `random` function.
- The JavaScript target implementation of the `string.replace` received a bug
  fix.
- The `list` module gains a `prepend` function (#284).

## v0.20.0 - 2022-02-22

- The `dynamic` module gains the `decode9` function.
- The `float` module gains the `loosely_compare` function.
- The `string_builder` module gains the `new` function.
- The `bit_builder` module gains the `new` function.
- The `result` module gains the `replace`, `unwrap_both` and `unwrap_error`
  functions.

## v0.19.3 - 2022-01-14

- Fixed a bug where `io.print` and `io.println` may print unicode characters
  incorrectly.
- Fixed a bug where the `dynamic.field` function would return an incorrect error
  value.

## v0.19.2 - 2022-01-09

- The `dynamic.dynamic` function is is no longer a thunk.

## v0.19.1 - 2022-01-09

- The `dynamic.dynamic` function now returns a result.
- The `dynamic.map` function is now curried and requires the decoders for keys
  and values to be supplied.
- The `dynamic.result`, `dynamic.optional`, `dynamic.field`, and `dynamic.list`
  functions are now partially applied.

## v0.19.0 - 2022-01-09

- The `dynamic` module gains the `dynamic` function.
- The shallow `dynamic.list` function has been renamed to
  `dynamic.shallow_list`.
- The shallow `result`, and `tuple*` functions have been removed from the
  `dynamic` module.
- The `dynamic.typed_list` function has been renamed to `dynamic.list`.
- The `dynamic.typed_result` function has been renamed to `dynamic.result`.
- The `dynamic.any` is now available on JavaScript.
- The `dynamic.typed_tuple*` functions have been renamed to `dynamic.tuple*`.
- The `dynamic.field` and `dynamic.element` functions now requires the type of
  the field to be specified.
- The `dynamic.DecodeError` now has a `path` field.
- The decoder functions of the `dynamic` module now return multiple errors.
- The `dynamic.any`, `dynamic.element` and `dynamic.tuple*` functions are now
  partially applied.
- The `dynamic` module gains the `decode2`, `decode3`, `decode4`, `decode5`,
  `decode6`, `decode7`, and `decode8` functions.
- The `int` module gains the `digits` and `undigits` functions.
- The `option` module gains the `lazy_or` and `lazy_unwrap` functions.

## v0.18.1 - 2021-12-19

- The `function` module gains the `constant` function.
- The internal `gleam_stdlib.js` module has been renamed to `gleam_stdlib.mjs`.

## v0.18.0 - 2021-11-23

## v0.18.0-rc1 - 2021-11-23

- Converted to use the Gleam build tool, not rebar3.
- The `iterator` module gains the `first` and `at` functions.
- The `list` module renames the `head` and `tail` functions to `first` and `rest`.
- The `list.at` function now behaves uniformly to `iterator.at`.
- `int.to_base_string` now returns a `Result(Int, InvalidBase)`.
- The `int` module gains the `to_base2`, `to_base8`, `to_base16` and `to_base36` functions.

## v0.17.1 - 2021-09-15

- `uri.parse` now returns a result.

## v0.17.0 - 2021-09-11

- All modules have been updated to work on JavaScript as well as Erlang.
- The `bit_string` module gains the `concat` function and has the `part`
  function renamed to `slice`.
- The `os` module has been removed in favour of target specific libraries.
- The `rescue` function has been removed from the `function` library in favour
  of target specific versions in Erlang and JavaScript specific libraries.
- The `map.update` function now uses `Option` rather than `Result`.
- The `iterator` module gains the `fold_until` and `try_fold` functions.
- The `bit_string` module loses the u32 functions in favour of bit string literals.
- The `dynamic` module loses the `atom` function and gains the `classify` function.
- The `dynamic.option` function has been renamed to `optional` and made more
  permissive to other null values.
- The `dynamic.result` function has been made more permissive to other result values.
- The `dynamic.thunk` function has been removed.
- The `dynamic.element` label `postion` was renamed to `get`.
- The `dynamic.element` now accepts negative indexes.
- The `io.get_line` function has been moved to the `gleam_erlang` library.
- The `atom` module has been moved to the `gleam_erlang` library.
- Prelude types like `Result`, `List` etc. are no longer redefined in their
  stdlib modules.
- The `dynamic` module functions now return structured error values instead of a
  string error description.
- The `string` module gains the `to_option` function.
- Fixed a bug where `io.print` could crash when printing special characters.
- The `regex.Match` record no longer has the `byte_index` field any more.
- The `should` module has been moved to the `gleam_should_assertions` package.
- The `uri.percent_encode` function has a slightly different behaviour. For
  example spaces are encoded as `%20`, not as `+`.
- The order of the arguments of the the function accepted by the
  `list.map_fold`, `list.fold`, `list.fold_right`, `list.index_fold`,
  `list.try_fold`, `list.fold_until`, `list.reduce`, `list.scan`, `map.fold`,
  `set.fold`, `iterator.fold`, `iterator.scan`, `iterator.reduce`,
  `iterator.fold_until`, and `iterator.try_fold` have been flipped.

## v0.16.0 - 2021-06-17

- The `list` module gains the `interleave`, `flat_map` and `transpose` functions.
- The `option` module gains the `all` and `values` functions.
- The `os` module now uses unicode to encode/decode environment variables.
  This fixes an issue when non-latin characters are present in environment.
- The `result` module gains the `values` function.
- All modules now use the new `#(a, b, ...)` tuple syntax.

## v0.15.0 - 2021-05-05

- The `list.split_while` function's second argument now has the label
  `satisfying` to match the other `_while` functions in `list` and `iterator`.
- The `dynamic` module gains the `tuple3`, `tuple4`, `tuple5`, `tuple6`
  functions and their typed equivalents `typed_tuple3`, `typed_tuple4`,
  `typed_tuple5`, `typed_tuple6`.
- The `list` module gains the `combinations`, `combination_pairs`, `drop_while`,
  `map_fold`, `take_while`, `reduce`, `chunk`, `sized_chunk`, `last` and `scan`
  functions.
- The `iterator` module gains the `index`, `iterate`, `zip`, `scan`, `last`,
  `take_while`, `drop_while`, `chunk`, `sized_chunk`, `intersperse`, `interleave`, `reduce`,
  `any`, `all`, `empty`, `once` and `single` functions.
- Breaking change in `iterator.take`. Now it returns an iterator instead of a list.
- The `string` module gains the `crop` function.

## v0.14.0 - 2021-02-18

- The `list` modules gains the `fold_until`, `window`, and `window_by_2` functions.
- The `int` module gains the `clamp` function.
- The `float` module gains the `clamp` function.
- The `io` module gains the `get_line` function.

## v0.13.0 - 2021-01-13

- The `int` module gains the `absolute_value`, `sum` and `product` functions.
- The `float` module gains the `sum` and `product` functions.
- The `result` module gains the `lazy_or`, `lazy_unwrap`, and `replace_error` functions.
- The `bool` module gains the `nand`, `nor`, `exclusive_nor`, and `exclusive_or` functions.
- The `bit_builder` module gains the `from_string_builder` function.
- The `list` modules gains the `index_fold`, `permutations`, and `try_fold` functions.
- Breaking change in `queue.from_list`. The head element in the list becomes the
  first element in the queue.
- Fix `queue.pop_back` and `queue.pop_front`

## v0.12.0 - 2020-11-04

- The `function` module gains `curry2` to `curry6`.
- The `list` module gains the `each`, and `partition` functions.
- The `int` and `float` modules gain the `negate` function.
- The `int` module gains the `to_float` function.
- The `result` module gains the `all` function.
- The `dynamic` module gains the `option`, `result` and `typed_result`
  functions.
- The `uri` module gains the `percent_encode` and `percent_decode` functions.
- The `os` module gains the `erlang_timestamp` function.
- The `iterator` module gains the `append`, `flatten`, `flat_map`, `step`,
  and `find` functions.

## v0.11.0 - 2020-08-22

- Fix `uri.parse_query` to handle the case where query parameters are present
  without a value.
- The types for `list.find_map` have been relaxed.
- The `dynamic.typed_list` argument label has changed from `containing` to
  `of`.
- The `dynamic` module gains the `any` function.
- The `bit_builder` module gains the `from_string` function.
- The `list` module gains the `key_set` and `unzip` function.
- The `function` module gains the `rescue` function.
- The `float` module gains the `power`, `square_root`, and `absolute_value`
  functions.

## v0.10.1 - 2020-07-01

- Fix `dynamic.string` to check that binary contains only utf8 characters.

## v0.10.0 - 2020-06-30

- `bit_string` module created with `from_string`, `byte_size`, `append`,
  `part`, `to_string`, `is_utf8`, `int_to_u32` and `int_from_u32` functions.
- The `bit_builder` module has been introduced with `prepend`, `append`,
  `prepend_builder`, `append_builder`, `prepend_string`, `append_string`,
  `concat`, `from_bit_string`, `to_bit_string`, and `byte_size` functions.
- The `iodata` module has been renamed to `string_builder`.
- `os` module created with `get_env`, `insert_env`, `delete_env` and
  `system_time`.
- The `string` module gains the `split_once` and `utf_codepoint` functions.
- The `dynamic` module gains the `bit_string` function.
- The `uri` module gains the `origin` and `merge` function.
- The `io.debug` function returns the printed term.
- The `dynamic.list` function has been renamed to `dynamic.typed_list`.
- The `dynamic.opaque_list` function has been renamed to `dynamic.list`.
- The `dynamic.tuple2_of` function has been renamed to `dynamic.typed_tuple2`.
- The `list.traverse` function has been renamed to `list.try_map`.
- The `list.traverse` first argument gains the label `over`.
- The `option` module gains the the `map`, `flatten`, `then` and `or`
  functions.
- The `result` module gains the the `or` function.
- Created the `regex` module with the `from_string`, `compile`, `check`,
  `split` and `scan` functions.
- The `list` module gains the the `pop`, `pop_map` and `key_pop` functions.
- `base` module created with `encode64`, `decode64`, `url_encode64` and
  `url_decode64`.

## v0.9.0 - 2020-05-26

- Created the `iterator` module with the `unfold`, `repeatedly`, `repeat`,
  `from_list`, `fold`, `run`, `to_list`, `take`, `drop`, `map`, `filter`,
  `cycle`, and `range` functions.
- Created the `set` module with the `new`, `insert`, `delete`, `to_list`,
  `from_list`, `fold`, `take`, `union`, `intersection`, and `contains`
  functions.
- Created the `io` module with the `print`, `println`, and `debug` functions.
- Created the `queue` module with the `new`, `from_list`, `to_list`,
  `is_empty`, `length`, `push_back`, `push_front`, `pop_back`, `pop_front`,
  `reverse`, `is_logically_equal`, and `is_equal` functions.
- Created the `option` module containing the `Option` type and the `is_some`
  and `is_none` functions.
- Created the `option` module containing the `Option` type and the `is_some`,
  `is_none`, `to_result`, `from_result` and `unwrap` functions.
- Removed the `Option` alias and the `none` function from the `result` module.
- The `result` module gains the `nil_error` function.
- The `string` module gains `trim`, `trim_left`, `trim_right`, `starts_with`,
  `ends_with`, `slice`, `pad_left`, `pad_right` `drop_left`, `drop_right`,
  `pop_grapheme` and `to_graphemes` functions.
- `uri` module created with `parse`, `parse_query`, `path_segments`,
  `query_to_string` and `to_string`.
- The `dynamic` module gains the `map`, `opaque_list`, `tuple2`, and
  `tuple2_of` functions.
- The `list` module gains the `filter_map` function.
- The `list.contains` label `has` has been changed to `any`.
- The `list.sort` label `sort_by` has been changed to `by`.
- The `list.fold`'s first argument gained the label `over`.
- The `map.fold`'s first argument gained the label `over`.
- The `map.take`'s `drop` arguement has been changed to `keeping`.

## v0.8.0 - 2020-04-28

- The error type for `atom.from_string` has been renamed to `FromStringError`.
- The `string` module gains `contains` and `repeat` functions.
- The `expect` module has been renamed to `should`. Functions in the module
  starting with `is_` have been changed to `be_`.
- The `string.replace` and `iodata.replace` `all` arguement label has been
  changed to `each`.
- The `string` module gains `is_empty`, `join` and `concat` functions.
- The `int` module gains `is_even` and `is_odd` functions.
- The `list.length` function now accepts a labelled argument.
- The `list.length` function now accepts a labelled argument.
- The the second argument of `bool.compare`, `float.compare`, `int.compare`,
  and `order.compare` now have the label `with`.
- The `dynamic.unsafe_coerce` function now only accepts Dynamic data.
- The `dynamic` decoder functions no longer print the entire value in their
  error messages, to avoid large errors.

## v0.7.0 - 2020-03-03

- The `result` module gains an `Option` type alias.
- The `function` module has been created with `identity`, `compose`, and
  `flip` functions.
- The error type of `list.find_map` is now `Nil`.
- The labels for `list.split` are now `split(list: _, at: _)`.

## v0.6.0 - 2019-12-23

- Syntax has been updated for Gleam v0.6.0.
- The `dynamic` module gains an `element` for decoding tuples.

## v0.5.0 - 2019-12-16

- Syntax has been updated for Gleam v0.5.
- Labels have been added to functions throughout the stdlib.
- `map.fetch` has been renamed to `map.get` and `map.put` to `map.insert`.
- `list.find` has been renamed `list.find_map` and a new `list.find` has been
  introduced.
- The `pair` module gains the `map_first`, and `map_second` functions.
- The `pair.Pair` type has been replaced with a 2 element anonymous struct.
- The `triple` module has been removed.
- The `string` module gains the `compare` function.
- The `float` module gains the `max`, and `min` functions.
- The `int` module gains the `max`, and `min` functions.
- The `Any` type and module have been renamed to `Dynamic`.

## v0.4.0 - 2019-09-19

- Syntax has been updated for Gleam v0.4.
- The `map_dict` module has been renamed to `map`.
- `list:sort` now requires a compare function as comparison operators
  now only work on Ints.
- `list:sort`'s performance has been slightly optimised.
- The `float` module gains a `compare` function.
- `any.tuple` has been renamed `any.pair`.
- The `tuple` module has been renamed to `pair` and has a `Pair` type.
- `pair.fetch` has been replaced with `list.key_find`.
- `triple` module has been created with type `Triple`.
- The error type for `float.parse`, `int.parse`, `list.head`, `list.tail`,
  `list.find`, `list.at`, `map.fetch`, and `map.update` is now `Nil`.

## v0.3.1 - 2019-08-08

- `result:map_error` has been relaxed to allow mapping to a different error
  type.

## v0.3.0 - 2019-06-25

- The `map_dict` module gains a `fold` function.
- All modules moved under the `std` namespace.
- The `http` module has been split out into the `gleam_http` package.

## v0.2.0 - 2019-05-11

- Library renamed to `gleam_stdlib`.
- The `map_dict` module gains `update`, `merge` and `delete` functions.
- The `bool` module gains a `compare` function.
- The `int` module gains a `compare` function.
- The `list` module gains `range`, `repeat`, `split`, `split_while` and
  `strict_zip` functions.

## v0.1.2 - 2019-04-25

- The `list` module gains `at`, `all`, `any`, `index_map`, `intersperse`,
  `sort`, `unique`, and `zip` functions.
- `map_dict:Map` renamed to `map_dict:MapDict`.
- The `map_dict` module gains `drop`, and `take` functions.
- The `str` module gains `append` function and loses `from_int`, `parse_int`,
  `from_float`, `parse_float`, and `base_from_int`.
- `int` module created with `parse`, `to_string`, and `to_base_string`.
- `float` module created with `ceiling`, `floor`, `round`, `truncate`,
  `parse`, and `to_string`.

## v0.1.1 - 2019-04-17

- Included missing gleam.toml in hex package.

## v0.1.0 - 2019-04-15

- Initial release!<|MERGE_RESOLUTION|>--- conflicted
+++ resolved
@@ -11,12 +11,9 @@
   working with functions in pipelines.
 - Fixed a bug where `regex.scan` would not work correctly on utf8.
 - The performance of `list.flatten` has been greatly improved.
-<<<<<<< HEAD
+- The `string_builder` module gains the `join` function.
 - Fixed a bug where `list.permutations` would not correctly permutate lists
   with non-unique item values.
-=======
-- The `string_builder` module gains the `join` function.
->>>>>>> e6401929
 
 ## v0.24.0 - 2022-10-15
 
