# Changelog

## Unreleased

<<<<<<< HEAD
- The `dynamic` module gains the `tuple3`, `tuple4`, `tuple5`, `tuple6` functions and
  their typed equivalents `typed_tuple3`, `typed_tuple4`, `typed_tuple5`, `typed_tuple6`.
=======
- The `list` modules gains the `drop_while` and `take_while` functions.
>>>>>>> 9424ebf2

## v0.14.0 - 2021-02-18

- The `list` modules gains the `fold_until`, `window`, and `window_by_2` functions.
- The `int` module gains the `clamp` function.
- The `float` module gains the `clamp` function.
- The `io` module gains the `get_line` function.

## v0.13.0 - 2021-01-13

- The `int` module gains the `absolute_value`, `sum` and `product` functions.
- The `float` module gains the `sum` and `product` functions.
- The `result` module gains the `lazy_or`, `lazy_unwrap`, and `replace_error` functions.
- The `bool` module gains the `nand`, `nor`, `exclusive_nor`, and `exclusive_or` functions.
- The `bit_builder` module gains the `from_string_builder` function.
- The `list` modules gains the `index_fold`, `permutations`, and `try_fold` functions.
- Breaking change in `queue.from_list`. The head element in the list becomes the first element in the queue.
- Fix `queue.pop_back` and `queue.pop_front`

## v0.12.0 - 2020-11-04

- The `function` module gains `curry2` to `curry6`.
- The `list` module gains the `each`, and `partition` functions.
- The `int` and `float` modules gain the `negate` function.
- The `int` module gains the `to_float` function.
- The `result` module gains the `all` function.
- The `dynamic` module gains the `option`, `result` and `typed_result`
  functions.
- The `uri` module gains the `percent_encode` and `percent_decode` functions.
- The `os` module gains the `erlang_timestamp` function.
- The `iterator` module gains the `append`, `flatten`, `flat_map`, `step`,
  and `find` functions.

## v0.11.0 - 2020-08-22

- Fix `uri.parse_query` to handle the case where query parameters are present
  without a value.
- The types for `list.find_map` have been relaxed.
- The `dynamic.typed_list` argument label has changed from `containing` to
  `of`.
- The `dynamic` module gains the `any` function.
- The `bit_builder` module gains the `from_string` function.
- The `list` module gains the `key_set` and `unzip` function.
- The `function` module gains the `rescue` function.
- The `float` module gains the `power`, `square_root`, and `absolute_value`
  functions.

## v0.10.1 - 2020-07-01

- Fix `dynamic.string` to check that binary contains only utf8 characters.

## v0.10.0 - 2020-06-30

- `bit_string` module created with `from_string`, `byte_size`, `append`,
  `part`, `to_string`, `is_utf8`, `int_to_u32` and `int_from_u32` functions.
- The `bit_builder` module has been introduced with `prepend`, `append`,
  `prepend_builder`, `append_builder`, `prepend_string`, `append_string`,
  `concat`, `from_bit_string`, `to_bit_string`, and `byte_size` functions.
- The `iodata` module has been renamed to `string_builder`.
- `os` module created with `get_env`, `insert_env`, `delete_env` and
  `system_time`.
- The `string` module gains the `split_once` and `utf_codepoint` functions.
- The `dynamic` module gains the `bit_string` function.
- The `uri` module gains the `origin` and `merge` function.
- The `io.debug` function returns the printed term.
- The `dynamic.list` function has been renamed to `dynamic.typed_list`.
- The `dynamic.opaque_list` function has been renamed to `dynamic.list`.
- The `dynamic.tuple2_of` function has been renamed to `dynamic.typed_tuple2`.
- The `list.traverse` function has been renamed to `list.try_map`.
- The `list.traverse` first argument gains the label `over`.
- The `option` module gains the the `map`, `flatten`, `then` and `or`
  functions.
- The `result` module gains the the `or` function.
- Created the `regex` module with the `from_string`, `compile`, `check`,
  `split` and `scan` functions.
- The `list` module gains the the `pop`, `pop_map` and `key_pop` functions.
- `base` module created with `encode64`, `decode64`, `url_encode64` and
  `url_decode64`.

## v0.9.0 - 2020-05-26

- Created the `iterator` module with the `unfold`, `repeatedly`, `repeat`,
  `from_list`, `fold`, `run`, `to_list`, `take`, `drop`, `map`, `filter`,
  `cycle`, and `range` functions.
- Created the `set` module with the `new`, `insert`, `delete`, `to_list`,
  `from_list`, `fold`, `take`, `union`, `intersection`, and `contains`
  functions.
- Created the `io` module with the `print`, `println`, and `debug` functions.
- Created the `queue` module with the `new`, `from_list`, `to_list`,
  `is_empty`, `length`, `push_back`, `push_front`, `pop_back`, `pop_front`,
  `reverse`, `is_logically_equal`, and `is_equal` functions.
- Created the `option` module containing the `Option` type and the `is_some`
  and `is_none` functions.
- Created the `option` module containing the `Option` type and the `is_some`,
  `is_none`, `to_result`, `from_result` and `unwrap` functions.
- Removed the `Option` alias and the `none` function from the `result` module.
- The `result` module gains the `nil_error` function.
- The `string` module gains `trim`, `trim_left`, `trim_right`, `starts_with`,
  `ends_with`, `slice`, `pad_left`, `pad_right` `drop_left`, `drop_right`,
  `pop_grapheme` and `to_graphemes` functions.
- `uri` module created with `parse`, `parse_query`, `path_segments`,
  `query_to_string` and `to_string`.
- The `dynamic` module gains the `map`, `opaque_list`, `tuple2`, and
  `tuple2_of` functions.
- The `list` module gains the `filter_map` function.
- The `list.contains` label `has` has been changed to `any`.
- The `list.sort` label `sort_by` has been changed to `by`.
- The `list.fold`'s first argument gained the label `over`.
- The `map.fold`'s first argument gained the label `over`.
- The `map.take`'s `drop` arguement has been changed to `keeping`.

## v0.8.0 - 2020-04-28

- The error type for `atom.from_string` has been renamed to `FromStringError`.
- The `string` module gains `contains` and `repeat` functions.
- The `expect` module has been renamed to `should`. Functions in the module
  starting with `is_` have been changed to `be_`.
- The `string.replace` and `iodata.replace` `all` arguement label has been
  changed to `each`.
- The `string` module gains `is_empty`, `join` and `concat` functions.
- The `int` module gains `is_even` and `is_odd` functions.
- The `list.length` function now accepts a labelled argument.
- The `list.length` function now accepts a labelled argument.
- The the second argument of `bool.compare`, `float.compare`, `int.compare`,
  and `order.compare` now have the label `with`.
- The `dynamic.unsafe_coerce` function now only accepts Dynamic data.
- The `dynamic` decoder functions no longer print the entire value in their
  error messages, to avoid large errors.

## v0.7.0 - 2020-03-03

- The `result` module gains an `Option` type alias.
- The `function` module has been created with `identity`, `compose`, and
  `flip` functions.
- The error type of `list.find_map` is now `Nil`.
- The labels for `list.split` are now `split(list: _, at: _)`.

## v0.6.0 - 2019-12-23

- Syntax has been updated for Gleam v0.6.0.
- The `dynamic` module gains an `element` for decoding tuples.

## v0.5.0 - 2019-12-16

- Syntax has been updated for Gleam v0.5.
- Labels have been added to functions throughout the stdlib.
- `map.fetch` has been renamed to `map.get` and `map.put` to `map.insert`.
- `list.find` has been renamed `list.find_map` and a new `list.find` has been
  introduced.
- The `pair` module gains the `map_first`, and `map_second` functions.
- The `pair.Pair` type has been replaced with a 2 element anonymous struct.
- The `triple` module has been removed.
- The `string` module gains the `compare` function.
- The `float` module gains the `max`, and `min` functions.
- The `int` module gains the `max`, and `min` functions.
- The `Any` type and module have been renamed to `Dynamic`.

## v0.4.0 - 2019-09-19

- Syntax has been updated for Gleam v0.4.
- The `map_dict` module has been renamed to `map`.
- `list:sort` now requires a compare function as comparison operators
  now only work on Ints.
- `list:sort`'s performance has been slightly optimised.
- The `float` module gains a `compare` function.
- `any.tuple` has been renamed `any.pair`.
- The `tuple` module has been renamed to `pair` and has a `Pair` type.
- `pair.fetch` has been replaced with `list.key_find`.
- `triple` module has been created with type `Triple`.
- The error type for `float.parse`, `int.parse`, `list.head`, `list.tail`,
  `list.find`, `list.at`, `map.fetch`, and `map.update` is now `Nil`.

## v0.3.1 - 2019-08-08

- `result:map_error` has been relaxed to allow mapping to a different error
  type.

## v0.3.0 - 2019-06-25

- The `map_dict` module gains a `fold` function.
- All modules moved under the `std` namespace.
- The `http` module has been split out into the `gleam_http` package.

## v0.2.0 - 2019-05-11

- Library renamed to `gleam_stdlib`.
- The `map_dict` module gains `update`, `merge` and `delete` functions.
- The `bool` module gains a `compare` function.
- The `int` module gains a `compare` function.
- The `list` module gains `range`, `repeat`, `split`, `split_while` and
  `strict_zip` functions.

## v0.1.2 - 2019-04-25

- The `list` module gains `at`, `all`, `any`, `index_map`, `intersperse`,
  `sort`, `unique`, and `zip` functions.
- `map_dict:Map` renamed to `map_dict:MapDict`.
- The `map_dict` module gains `drop`, and `take` functions.
- The `str` module gains `append` function and loses `from_int`, `parse_int`,
  `from_float`, `parse_float`, and `base_from_int`.
- `int` module created with `parse`, `to_string`, and `to_base_string`.
- `float` module created with `ceiling`, `floor`, `round`, `truncate`,
  `parse`, and `to_string`.

## v0.1.1 - 2019-04-17

- Included missing gleam.toml in hex package.

## v0.1.0 - 2019-04-15

- Initial release!<|MERGE_RESOLUTION|>--- conflicted
+++ resolved
@@ -2,12 +2,9 @@
 
 ## Unreleased
 
-<<<<<<< HEAD
 - The `dynamic` module gains the `tuple3`, `tuple4`, `tuple5`, `tuple6` functions and
   their typed equivalents `typed_tuple3`, `typed_tuple4`, `typed_tuple5`, `typed_tuple6`.
-=======
 - The `list` modules gains the `drop_while` and `take_while` functions.
->>>>>>> 9424ebf2
 
 ## v0.14.0 - 2021-02-18
 
