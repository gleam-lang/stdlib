# Changelog

<<<<<<< HEAD
## Unreleased

- Fixed a bug in `big_string.concat`, it now uses `erlang:list_to_bitstring`
=======
- The `bit_builder` module gains the `from_bit_strings` function.
>>>>>>> 5abe5464

## v0.22.0 - 2022-06-15

- The `float` module gains the `divide` function.
- The `int` module gains the `divide`, `power`, and `square_root` functions.
- The `string` module gains the `first`, `last`, `capitalise` and `inspect` functions.
- Fixed a bug where `string_builder.reverse` would break utf8 strings on target JavaScript.
- Fixed a bug where `string.reverse` would break utf8 strings on target JavaScript.
- Fixed a bug where `string.slice` would break utf8 strings on target JavaScript.
- The `string_builder` module loses the `from_float` function. Use `float.to_string` instead.
- Fixed the `int.power` and `float.power` functions by properly handling error cases.
- The grapheme iterator used by `string.graphemes` is now locale independent on target JavaScript.
- Unified `io.debug` to yield Gleam syntax to standard output (stdout) not just on JavaScript but also Erlang.

## v0.21.0 - 2022-04-24

- Fixed a bug where record-based map keys would clash in JavaScript.
- The `eunit` Erlang headers are no longer required to compile this package.
- Fixed a bug where the `string.length` function would cause a JavaScript error
  for empty strings on older JavaScript runtimes.
- The `bool` module gains the `to_string` function.
- The `function` module gains the `tap` function.
- The `float` module gains the `random` function.
- The `int` module gains the `random` function.
- The JavaScript target implementation of the `string.replace` received a bug
  fix.
- The `list` module gains a `prepend` function. (#284)

## v0.20.0 - 2022-02-22

- The `dynamic` module gains the `decode9` function.
- The `float` module gains the `loosely_compare` function.
- The `string_builder` module gains the `new` function.
- The `bit_builder` module gains the `new` function.
- The `result` module gains the `replace`, `unwrap_both` and `unwrap_error`
  functions.

## v0.19.3 - 2022-01-14

- Fixed a bug where `io.print` and `io.println` may print unicode characters
  incorrectly.
- Fixed a bug where the `dynamic.field` function would return an incorrect error
  value.

## v0.19.2 - 2022-01-09

- The `dynamic.dynamic` function is is no longer a thunk.

## v0.19.1 - 2022-01-09

- The `dynamic.dynamic` function now returns a result.
- The `dynamic.map` function is now curried and requires the decoders for keys
  and values to be supplied.
- The `dynamic.result`, `dynamic.optional`, `dynamic.field`, and `dynamic.list`
  functions are now partially applied.

## v0.19.0 - 2022-01-09

- The `dynamic` module gains the `dynamic` function.
- The shallow `dynamic.list` function has been renamed to
  `dynamic.shallow_list`.
- The shallow `result`, and `tuple*` functions have been removed from the
  `dynamic` module.
- The `dynamic.typed_list` function has been renamed to `dynamic.list`.
- The `dynamic.typed_result` function has been renamed to `dynamic.result`.
- The `dynamic.any` is now available on JavaScript.
- The `dynamic.typed_tuple*` functions have been renamed to `dynamic.tuple*`.
- The `dynamic.field` and `dynamic.element` functions now requires the type of
  the field to be specified.
- The `dynamic.DecodeError` now has a `path` field.
- The decoder functions of the `dynamic` module now return multiple errors.
- The `dynamic.any`, `dynamic.element` and `dynamic.tuple*` functions are now
  partially applied.
- The `dynamic` module gains the `decode2`, `decode3`, `decode4`, `decode5`,
  `decode6`, `decode7`, and `decode8` functions.
- The `int` module gains the `digits` and `undigits` functions.
- The `option` module gains the `lazy_or` and `lazy_unwrap` functions.

## v0.18.1 - 2021-12-19

- The `function` module gains the `constant` function.
- The internal `gleam_stdlib.js` module has been renamed to `gleam_stdlib.mjs`.

## v0.18.0 - 2021-11-23

## v0.18.0-rc1 - 2021-11-23

- Converted to use the Gleam build tool, not rebar3.
- The `iterator` module gains the `first` and `at` functions.
- The `list` module renames the `head` and `tail` functions to `first` and `rest`.
- The `list.at` function now behaves uniformly to `iterator.at`.
- `int.to_base_string` now returns a `Result(Int, InvalidBase)`.
- The `int` module gains the `to_base2`, `to_base8`, `to_base16` and `to_base36` functions.

## v0.17.1 - 2021-09-15

- `uri.parse` now returns a result.

## v0.17.0 - 2021-09-11

- All modules have been updated to work on JavaScript as well as Erlang.
- The `bit_string` module gains the `concat` function and has the `part`
  function renamed to `slice`.
- The `os` module has been removed in favour of target specific libraries.
- The `rescue` function has been removed from the `function` library in favour
  of target specific versions in Erlang and JavaScript specific libraries.
- The `map.update` function now uses `Option` rather than `Result`.
- The `iterator` module gains the `fold_until` and `try_fold` functions.
- The `bit_string` module loses the u32 functions in favour of bit string literals.
- The `dynamic` module loses the `atom` function and gains the `classify` function.
- The `dynamic.option` function has been renamed to `optional` and made more
  permissive to other null values.
- The `dynamic.result` function has been made more permissive to other result values.
- The `dynamic.thunk` function has been removed.
- The `dynamic.element` label `postion` was renamed to `get`.
- The `dynamic.element` now accepts negative indexes.
- The `io.get_line` function has been moved to the `gleam_erlang` library.
- The `atom` module has been moved to the `gleam_erlang` library.
- Prelude types like `Result`, `List` etc. are no longer redefined in their
  stdlib modules.
- The `dynamic` module functions now return structured error values instead of a
  string error description.
- The `string` module gains the `to_option` function.
- Fixed a bug where `io.print` could crash when printing special characters.
- The `regex.Match` record no longer has the `byte_index` field any more.
- The `should` module has been moved to the `gleam_should_assertions` package.
- The `uri.percent_encode` function has a slightly different behaviour. For
  example spaces are encoded as `%20`, not as `+`.
- The order of the arguments of the the function accepted by the
  `list.map_fold`, `list.fold`, `list.fold_right`, `list.index_fold`,
  `list.try_fold`, `list.fold_until`, `list.reduce`, `list.scan`, `map.fold`,
  `set.fold`, `iterator.fold`, `iterator.scan`, `iterator.reduce`,
  `iterator.fold_until`, and `iterator.try_fold` have been flipped.

## v0.16.0 - 2021-06-17

- The `list` module gains the `interleave`, `flat_map` and `transpose` functions.
- The `option` module gains the `all` and `values` functions.
- The `os` module now uses unicode to encode/decode environment variables.
  This fixes an issue when non-latin characters are present in environment.
- The `result` module gains the `values` function.
- All modules now use the new `#(a, b, ...)` tuple syntax.

## v0.15.0 - 2021-05-05

- The `list.split_while` function's second argument now has the label
  `satisfying` to match the other `_while` functions in `list` and `iterator`.
- The `dynamic` module gains the `tuple3`, `tuple4`, `tuple5`, `tuple6`
  functions and their typed equivalents `typed_tuple3`, `typed_tuple4`,
  `typed_tuple5`, `typed_tuple6`.
- The `list` module gains the `combinations`, `combination_pairs`, `drop_while`,
  `map_fold`, `take_while`, `reduce`, `chunk`, `sized_chunk`, `last` and `scan`
  functions.
- The `iterator` module gains the `index`, `iterate`, `zip`, `scan`, `last`,
  `take_while`, `drop_while`, `chunk`, `sized_chunk`, `intersperse`, `interleave`, `reduce`,
  `any`, `all`, `empty`, `once` and `single` functions.
- Breaking change in `iterator.take`. Now it returns an iterator instead of a list.
- The `string` module gains the `crop` function.

## v0.14.0 - 2021-02-18

- The `list` modules gains the `fold_until`, `window`, and `window_by_2` functions.
- The `int` module gains the `clamp` function.
- The `float` module gains the `clamp` function.
- The `io` module gains the `get_line` function.

## v0.13.0 - 2021-01-13

- The `int` module gains the `absolute_value`, `sum` and `product` functions.
- The `float` module gains the `sum` and `product` functions.
- The `result` module gains the `lazy_or`, `lazy_unwrap`, and `replace_error` functions.
- The `bool` module gains the `nand`, `nor`, `exclusive_nor`, and `exclusive_or` functions.
- The `bit_builder` module gains the `from_string_builder` function.
- The `list` modules gains the `index_fold`, `permutations`, and `try_fold` functions.
- Breaking change in `queue.from_list`. The head element in the list becomes the
  first element in the queue.
- Fix `queue.pop_back` and `queue.pop_front`

## v0.12.0 - 2020-11-04

- The `function` module gains `curry2` to `curry6`.
- The `list` module gains the `each`, and `partition` functions.
- The `int` and `float` modules gain the `negate` function.
- The `int` module gains the `to_float` function.
- The `result` module gains the `all` function.
- The `dynamic` module gains the `option`, `result` and `typed_result`
  functions.
- The `uri` module gains the `percent_encode` and `percent_decode` functions.
- The `os` module gains the `erlang_timestamp` function.
- The `iterator` module gains the `append`, `flatten`, `flat_map`, `step`,
  and `find` functions.

## v0.11.0 - 2020-08-22

- Fix `uri.parse_query` to handle the case where query parameters are present
  without a value.
- The types for `list.find_map` have been relaxed.
- The `dynamic.typed_list` argument label has changed from `containing` to
  `of`.
- The `dynamic` module gains the `any` function.
- The `bit_builder` module gains the `from_string` function.
- The `list` module gains the `key_set` and `unzip` function.
- The `function` module gains the `rescue` function.
- The `float` module gains the `power`, `square_root`, and `absolute_value`
  functions.

## v0.10.1 - 2020-07-01

- Fix `dynamic.string` to check that binary contains only utf8 characters.

## v0.10.0 - 2020-06-30

- `bit_string` module created with `from_string`, `byte_size`, `append`,
  `part`, `to_string`, `is_utf8`, `int_to_u32` and `int_from_u32` functions.
- The `bit_builder` module has been introduced with `prepend`, `append`,
  `prepend_builder`, `append_builder`, `prepend_string`, `append_string`,
  `concat`, `from_bit_string`, `to_bit_string`, and `byte_size` functions.
- The `iodata` module has been renamed to `string_builder`.
- `os` module created with `get_env`, `insert_env`, `delete_env` and
  `system_time`.
- The `string` module gains the `split_once` and `utf_codepoint` functions.
- The `dynamic` module gains the `bit_string` function.
- The `uri` module gains the `origin` and `merge` function.
- The `io.debug` function returns the printed term.
- The `dynamic.list` function has been renamed to `dynamic.typed_list`.
- The `dynamic.opaque_list` function has been renamed to `dynamic.list`.
- The `dynamic.tuple2_of` function has been renamed to `dynamic.typed_tuple2`.
- The `list.traverse` function has been renamed to `list.try_map`.
- The `list.traverse` first argument gains the label `over`.
- The `option` module gains the the `map`, `flatten`, `then` and `or`
  functions.
- The `result` module gains the the `or` function.
- Created the `regex` module with the `from_string`, `compile`, `check`,
  `split` and `scan` functions.
- The `list` module gains the the `pop`, `pop_map` and `key_pop` functions.
- `base` module created with `encode64`, `decode64`, `url_encode64` and
  `url_decode64`.

## v0.9.0 - 2020-05-26

- Created the `iterator` module with the `unfold`, `repeatedly`, `repeat`,
  `from_list`, `fold`, `run`, `to_list`, `take`, `drop`, `map`, `filter`,
  `cycle`, and `range` functions.
- Created the `set` module with the `new`, `insert`, `delete`, `to_list`,
  `from_list`, `fold`, `take`, `union`, `intersection`, and `contains`
  functions.
- Created the `io` module with the `print`, `println`, and `debug` functions.
- Created the `queue` module with the `new`, `from_list`, `to_list`,
  `is_empty`, `length`, `push_back`, `push_front`, `pop_back`, `pop_front`,
  `reverse`, `is_logically_equal`, and `is_equal` functions.
- Created the `option` module containing the `Option` type and the `is_some`
  and `is_none` functions.
- Created the `option` module containing the `Option` type and the `is_some`,
  `is_none`, `to_result`, `from_result` and `unwrap` functions.
- Removed the `Option` alias and the `none` function from the `result` module.
- The `result` module gains the `nil_error` function.
- The `string` module gains `trim`, `trim_left`, `trim_right`, `starts_with`,
  `ends_with`, `slice`, `pad_left`, `pad_right` `drop_left`, `drop_right`,
  `pop_grapheme` and `to_graphemes` functions.
- `uri` module created with `parse`, `parse_query`, `path_segments`,
  `query_to_string` and `to_string`.
- The `dynamic` module gains the `map`, `opaque_list`, `tuple2`, and
  `tuple2_of` functions.
- The `list` module gains the `filter_map` function.
- The `list.contains` label `has` has been changed to `any`.
- The `list.sort` label `sort_by` has been changed to `by`.
- The `list.fold`'s first argument gained the label `over`.
- The `map.fold`'s first argument gained the label `over`.
- The `map.take`'s `drop` arguement has been changed to `keeping`.

## v0.8.0 - 2020-04-28

- The error type for `atom.from_string` has been renamed to `FromStringError`.
- The `string` module gains `contains` and `repeat` functions.
- The `expect` module has been renamed to `should`. Functions in the module
  starting with `is_` have been changed to `be_`.
- The `string.replace` and `iodata.replace` `all` arguement label has been
  changed to `each`.
- The `string` module gains `is_empty`, `join` and `concat` functions.
- The `int` module gains `is_even` and `is_odd` functions.
- The `list.length` function now accepts a labelled argument.
- The `list.length` function now accepts a labelled argument.
- The the second argument of `bool.compare`, `float.compare`, `int.compare`,
  and `order.compare` now have the label `with`.
- The `dynamic.unsafe_coerce` function now only accepts Dynamic data.
- The `dynamic` decoder functions no longer print the entire value in their
  error messages, to avoid large errors.

## v0.7.0 - 2020-03-03

- The `result` module gains an `Option` type alias.
- The `function` module has been created with `identity`, `compose`, and
  `flip` functions.
- The error type of `list.find_map` is now `Nil`.
- The labels for `list.split` are now `split(list: _, at: _)`.

## v0.6.0 - 2019-12-23

- Syntax has been updated for Gleam v0.6.0.
- The `dynamic` module gains an `element` for decoding tuples.

## v0.5.0 - 2019-12-16

- Syntax has been updated for Gleam v0.5.
- Labels have been added to functions throughout the stdlib.
- `map.fetch` has been renamed to `map.get` and `map.put` to `map.insert`.
- `list.find` has been renamed `list.find_map` and a new `list.find` has been
  introduced.
- The `pair` module gains the `map_first`, and `map_second` functions.
- The `pair.Pair` type has been replaced with a 2 element anonymous struct.
- The `triple` module has been removed.
- The `string` module gains the `compare` function.
- The `float` module gains the `max`, and `min` functions.
- The `int` module gains the `max`, and `min` functions.
- The `Any` type and module have been renamed to `Dynamic`.

## v0.4.0 - 2019-09-19

- Syntax has been updated for Gleam v0.4.
- The `map_dict` module has been renamed to `map`.
- `list:sort` now requires a compare function as comparison operators
  now only work on Ints.
- `list:sort`'s performance has been slightly optimised.
- The `float` module gains a `compare` function.
- `any.tuple` has been renamed `any.pair`.
- The `tuple` module has been renamed to `pair` and has a `Pair` type.
- `pair.fetch` has been replaced with `list.key_find`.
- `triple` module has been created with type `Triple`.
- The error type for `float.parse`, `int.parse`, `list.head`, `list.tail`,
  `list.find`, `list.at`, `map.fetch`, and `map.update` is now `Nil`.

## v0.3.1 - 2019-08-08

- `result:map_error` has been relaxed to allow mapping to a different error
  type.

## v0.3.0 - 2019-06-25

- The `map_dict` module gains a `fold` function.
- All modules moved under the `std` namespace.
- The `http` module has been split out into the `gleam_http` package.

## v0.2.0 - 2019-05-11

- Library renamed to `gleam_stdlib`.
- The `map_dict` module gains `update`, `merge` and `delete` functions.
- The `bool` module gains a `compare` function.
- The `int` module gains a `compare` function.
- The `list` module gains `range`, `repeat`, `split`, `split_while` and
  `strict_zip` functions.

## v0.1.2 - 2019-04-25

- The `list` module gains `at`, `all`, `any`, `index_map`, `intersperse`,
  `sort`, `unique`, and `zip` functions.
- `map_dict:Map` renamed to `map_dict:MapDict`.
- The `map_dict` module gains `drop`, and `take` functions.
- The `str` module gains `append` function and loses `from_int`, `parse_int`,
  `from_float`, `parse_float`, and `base_from_int`.
- `int` module created with `parse`, `to_string`, and `to_base_string`.
- `float` module created with `ceiling`, `floor`, `round`, `truncate`,
  `parse`, and `to_string`.

## v0.1.1 - 2019-04-17

- Included missing gleam.toml in hex package.

## v0.1.0 - 2019-04-15

- Initial release!<|MERGE_RESOLUTION|>--- conflicted
+++ resolved
@@ -1,12 +1,9 @@
 # Changelog
 
-<<<<<<< HEAD
 ## Unreleased
 
 - Fixed a bug in `big_string.concat`, it now uses `erlang:list_to_bitstring`
-=======
 - The `bit_builder` module gains the `from_bit_strings` function.
->>>>>>> 5abe5464
 
 ## v0.22.0 - 2022-06-15
 
