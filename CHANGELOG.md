--- conflicted
+++ resolved
@@ -4,11 +4,7 @@
 
 - The `float` module gains the `divide` function.
 - The `int` module gains the `divide`, `power`, and `square_root` functions.
-<<<<<<< HEAD
-- The `string` module gains the `first`, `last`, `capitalize` and `inspect` functions.
-=======
-- The `string` module gains the `first`, `last`, and `capitalise` functions.
->>>>>>> 81fbb692
+- The `string` module gains the `first`, `last`, `capitalise` and `inspect` functions.
 
 ## v0.21.0 - 2022-04-24
 
