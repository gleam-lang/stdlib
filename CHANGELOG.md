--- conflicted
+++ resolved
@@ -2,12 +2,9 @@
 
 ## Unreleased
 
-<<<<<<< HEAD
 - The `option` module gains the `values` function.
-=======
 - The `result` module gains the `values` function.
 - All modules now use the new `#(a, b, ...)` tuple syntax.
->>>>>>> 26f42e83
 
 ## v0.15.0 - 2021-05-05
 
