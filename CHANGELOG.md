# Changelog

<<<<<<< HEAD
## v0.49.0 - 2024-12-17

- The `string` module gains the `strip_prefix` and `strip_suffix` functions.
=======
## v0.49.0 - 2024-12-19

- The `list` module gains the `max` function.
>>>>>>> 1a8cc098

## v0.48.0 - 2024-12-17

- Fixed a bug where `string.utf_codepoint` would erronously accept negative input.
- The deprecated `string_builder` and `bytes_builder` modules have been removed.

## v0.47.0 - 2024-12-10

- The `compare` and `to_int` functions from the `gleam/bool` module have been
  deprecated.

## v0.46.0 - 2024-12-08

- Improved the performance of comparing two `Dict`s of equal size on the
  JavaScript target.
- Improved the performance of `string.drop_start`.
- Improved the performance of `list.strict_zip`.
- Fixed a bug where `string.trim` could fail on JavaScript.
- Fixed a bug where `string.trim` wouldn't trim multi-line string on JavaScript.

## v0.45.0 - 2024-11-28

- The performance of `string.trim`, `string.trim_start`, and `string.trim_end`
  has been improved on JavaScript.
- The `base64_encode`, `base64_url_encode`, and `base16_encode` functions in the
  `bit_array` module no longer throw an exception when called with a bit array
  which is not a whole number of bytes. Instead, the bit array is now padded
  with zero bits prior to being encoded.
- The `bit_array` module gains the `pad_to_bytes` function.
- The `bytes_tree` module now pads unaligned bit arrays with zeros when they are
  added to the tree.

## v0.44.0 - 2024-11-25

- The `gleam/queue` module has been deprecated in favour of the `gleam_deque`
  package.
- The `gleam/iterator` module has been deprecated in favour of the
  `gleam_yielder` package.
- The `gleam/regex` module has been deprecated in favour of the `gleam_regexp`
  package.

## v0.43.0 - 2024-11-17

- `BytesBuilder` is now an alias of `BytesTree`.
- `StringBuilder` is now an alias of `StringTree`.

## v0.42.0 - 2024-11-15

- The `bit_array` module gains the `bit_size` and `starts_with` functions.
- The `string` module gains the `drop_start`, `drop_end`, `pad_start`,
  `pad_end`, `trim_start`, and `trim_end` functions. These replace the
  `drop_left`, `drop_right`, `pad_left`, `pad_right`, `trim_left`, and
  `trim_right` functions, which have been deprecated.
- The `result.nil_error` function has been deprecated in favour of
  `result.replace_error`.
- The `gleam/bytes_builder` module has been deprecated in favour of the
  `gleam/bytes_tree` module.
- The `gleam/string_builder` module has been deprecated in favour of the
  `gleam/string_tree` module.

## v0.41.0 - 2024-10-31

Happy Samhain! 🎃

- The `bit_array` module gains the `compare` function.
- The `float` module gains the `to_precision` function.
- The `iterator.try_fold` function is now tail recursive.
- The performance of many functions in the `string` module has been improved.
- The `list.concat` function has been deprecated in favour of `list.flatten`.
- The handling of float exponentials and signs in the `float.to_string` and
  `string.inspect` functions have been improved on JavaScript.
- The `set` module gains the `each` function.

## v0.40.0 - 2024-08-19

- The `function.curry*` and `function.apply*` functions have been deprecated.
- The deprecated `dynamic.unsafe_coerce` function has been removed.
- The deprecated `dict.update` function has been removed.
- The deprecated `order.max` and `order.min` functions have been removed.
- The `float` module gains the `modulo` function.
- The `uri.origin` function no longer incorrectly has a trailing slash.
- The `dynamic.optional_field` decoder no longer treats the value as implicitly
  optional. It only deals with the presence or absence of the key itself which
  brings it inline with its documentation.
- Fixed a bug where `string.trim` could remove commas on JavaScript.
- The `string.pop_grapheme` function has been optimised on Erlang, greatly
  improving its performance.
- The `InvalidBase` error in the `int` module has been replaced by `Nil`.
- Fixed a bug where iterating graphemes could crash on older JavaScript runtimes
  where the `Intl` API is not supported.
- Fixed a bug where the behaviour of `uri.percent_decode` would decode `+` as a
  space on JavaScript.
- Fixed a bug where `string.slice` could return invalid values on Erlang.

## v0.39.0 - 2024-07-09

- Fixed `list.window` entering an endless recursive loop for `n` = 0.
- The `min` and `max` functions of the `order` module have been deprecated.
- The `dict` and `set` modules gain the `is_empty` function.
- The `set` module gains the `map` function.
- Fixed `string.inspect` not formatting ASCII escape codes on Erlang that could
  lead to unexpected behavior. Now, all ASCII escape codes less than 32, as well
  as escape code 127, are converted into `\u{xxxx}` syntax, except for common
  escape codes such as `\n` or `\r`.
- Fixed a bug where `string.inspect` would use the incorrect syntax for unicode
  escape codes on JavaScript.
- The `list` module gains the `count` function.
- The `update` function of the `dict` module has been deprecated in favour
  of `upsert` and `update` will be used with a different signature in future.
- The behaviour of the string trim functions is now consistent across targets.
- `iterator.yield` now yields values without waiting for the next one to become
  available.
- Improved bit array Base64 encoding and decoding speed on JavaScript.
- Fixed a bug where Base64 encoding a bit array larger than ~100KiB would throw
  an exception on JavaScript.
- Fixed `float.parse` failing to parse exponential notation on JavaScript.
- The `regex` module gains the `replace` function.

## v0.38.0 - 2024-05-24

- The `set` module gains the `is_subset`, `is_disjoint`, and `symmetric_difference` functions
- The `sort` function of the `list` module has been optimised in case it's
  working on an already sorted list.
- The `dict` module gains the `each` function.
- The `list` module gains the `wrap` function.
- The `iterator` module gains the `find_map` function.
- Fixed `string.inspect` not formatting the `\f` form feed control character
  correctly on Erlang.
- `dynamic.unsafe_coerce` function has been deprecated.
- Fixed `bit_array` slices of slices sometimes being incorrect on JavaScript.
- The `dict` module gains the `combine` function.
- The deprecated `list.at`, `bool.max`, and `bool.min` functions has been
  removed.

## v0.37.0 - 2024-04-19

- The `order` module gains the `break_tie` and `lazy_break_tie` functions.
- `list.at` has been deprecated as it was misleading and would be commonly
  misused, resulting in poor code.
- `list.LengthMismatch` has been removed.
- The mistakenly public `bit_array.do_inspect` function has been removed.
- Fixed the `dynamic.classification` function for bools.
- The `min` function in the `bool` module has been deprecated in favour of
  `bool.and`.
- The `max` function in the `bool` module has been deprecated in favour of
  `bool.or`.
- Fixed a bug with `regex.split` where it could include `Nil` elements in the
  returned list of strings on the JavaScript target when the expression to
  split with included an optional match group which wasn't matched.

## v0.36.0 - 2024-02-26

- Fixed a bug where on JavaScript the `dynamic.field` function could crash when
  given `null`.
- The `compose` and `constant` functions in the `function` module have been
  deprecated in favour of the `fn` literal syntax.

## v0.35.1 - 2024-02-15

- Fixed a warning on the JavaScript target.

## v0.35.0 - 2024-02-15

- The `bit_array` module gains the `inspect` function.
- The base 64 encoding and decoding functions in the `bit_array` module no
  longer insert newlines in the output on JavaScript, making them consistent
  with the Erlang target.
- The `set` module gains the `difference` function.
- The deprecated `bit_string`, `bit_builder`, `base`, and `map` modules have
  been removed.
- The deprecated `map`, and `bit_string` functions in the `dynamic` module have
  been removed.

## v0.34.0 - 2023-12-17

- The `int.random` function now takes a single argument.
- The `float.random` function no longer takes any arguments.
- Changed `list.index_map` callback signature to `fn(a, Int) -> b` from
  `fn(Int, a) -> b`, to be consistent with `list.index_fold`.
- Changed `iterator.index` to return `Iterator(#(a, Int))` instead of
  `Iterator(#(Int, a))`.

## v0.33.1 - 2023-12-02

- Fixed `string.to_graphemes` failing on JavaScript runtimes when the
  `Intl.Segmenter` class is not available.

## v0.33.0 - 2023-11-30

- The `bool` module gains the `lazy_guard` function.
- The `gleam/map` module has been deprecated in favour of the `gleam/dict`
  module.
- The `map` function in the `gleam/dynamic` module has been deprecated in favour
  of the `dict` function.

## v0.32.1 - 2023-11-11

- The printing of maps by `string.inspect` has been improved.

## v0.32.0 - 2023-11-01

- The `set.filter` label `for` was renamed to `keeping`.
- The `map.filter` label `for` was renamed to `keeping`.
- The `iterator.filter` label `for` was renamed to `keeping`.
- The `list.filter` label `for` was renamed to `keeping`.
- Updated for Gleam v0.32.0 syntax.
- The `base` module has been deprecated in favour of the new `bit_array`
  module.
- The `bit_string` module has been deprecated in favour of the new `bit_array`
  module.
- The `bit_builder` module has been deprecated in favour of the new
  `bytes_builder` module.
- The `bit_array` module also contains the `base16_encode` and `base16_decode`
  functions.
- Improved performance of `string.to_graphemes` on JavaScript.
- The `iterator` module gains the `map2` function.
- The `list` module gains the `key_filter` function.
- Fixed a bug on target JavaScript where `Map` equality would not be correctly
  checked for maps of different sizes.
- Fixed a bug where non-byte aligned bit arrays would be printed suboptimally by
  `string.inspect`.

## v0.31.0 - 2023-09-25

- `list.flatten` is no longer deprecated and is kept as a synonym of
  `list.concat`
- The `iterator` module gains the `concat` function.
- The `int` module gains the `bitwise_and`, `bitwise_or`,
  `bitwise_exclusive_or`, `bitwise_not`, `bitwise_shift_left`, and
  `bitwise_shift_right` functions.

## v0.30.2 - 2023-08-31

- Fixed a bug where `base.decode64` could crash on the Erlang target.

## v0.30.1 - 2023-08-06

- Updated to Gleam v0.30.0 syntax.
- Atoms are now shown using `atom.create_from_string` when passed to
  `string.inspect`.
- Fixed a bug where `string.inspect` would show atoms as Gleam custom types even
  when the format is invalid.
- The `iterator` module gains the `yield` function.

## v0.30.0 - 2023-07-16

- The `list` module gains the `list.map2` function.
- `reverse` has been renamed to `negate` in the `order` module.
- A new `reverse` function is added to the `order` module, which reverses an
  ordering function.
- `flatten` has been renamed to `concat` in the `list` module. The old name is
  still available as an alias and is deprecated.

## v0.29.2 - 2023-06-21

- improve `string.join` and `string.concat` performance on JavaScript target.
- The `result` module gains the `try_recover` function.
- The `string` module gains the `byte_size` function.

## v0.29.1 - 2023-06-01

- Fixed a bug on target JavaScript where `regex.check` would not correctly
  execute while using the same regular expression in consecutive calls.
- The `zip` function's second argument in the `list` module gains the `with`
  label.
- The `strict_zip` function's second argument in the `list` module gains the
  `with` label.
- The `pair` module gains the `new` function.

## v0.29.0 - 2023-05-23

- The `result` module gains the `partition` function.
- `dynamic.tupleN` functions now support lists.

## v0.28.2 - 2023-05-09

- Fixed a bug where `dynamic.map` would crash when passed the JavaScript values
  of `null` or `undefined`.
- Fixed a bug where `io.debug` would crash when called in a React Native
  environment.

## v0.28.1 - 2023-04-10

- The `iterator` module gains the `each` function.
- Fixed a bug in maps when running on JavaScript where value membership could be
  incorrectly stated in some cases.
- `result.then` is now an alias of `result.try`; both do the same.
- The `list` module gains the `try_each` function.
- The `dynamic` module gains the `optional_field` function.

## v0.28.0 - 2023-03-26

- `regex.scan` now behaves consistently across both targets when a capture group
  does not capture anything.
- The `Map` type was rewritten as a persistent immutable data structure. This
  results in drastically improved performance when constructing or updating
  maps, especially with large maps.
- The `all` and `any` functions in the `iterator` module are now tail recursive.

## v0.27.0 - 2023-02-26

- The `bool` module gains the `guard` function.
- Fixed a bug where `io.print`, `io.print_error`, and `io.print_debug` would use
  `console.log` and add `"\n"` to the output when running on Deno.
- Fixed a bug where `int.floor_divide` would return the wrong result in certain
  edge-cases.
- The `iterator` module gains the `length` function.

## v0.26.1 - 2023-02-02

- The `prepend` function in the `list` module gains the `this` label.
- The `list` module gains the `group` function.
- The `dynamic` module is able to decode simple JavaScript objects to maps.
  So, the behaviour of the `field` and `object` functions are consistent.
- For a given empty list as an argument, `int.product` now returns `1` instead
  of `0`, and `float.product` now returns `1.0` instead of `0.0`. This mimics
  the behavior of Elixir's `Enum.product/1`.

## v0.26.0 - 2023-01-12

- The `dynamic` module gains the `decode1` function.
- The `float` module gains the `loosely_equals` function.
- The `io` module gains `print_error` and `println_error` functions for
  printing to stderr.
- The `set` module gains the `drop` function.
- The `io.debug` function now prints to stderr instead of stdout when using
  the Erlang target or running in Node.js (but still uses `console.log`
  when running as JavaScript in a browser)
- The `iterator` module gains the `transform` function.
- The `list.at` function now returns `Error(Nil)` if given index is smaller than
  zero, instead of returning the first element.
- Fixed a bug where some string functions would incorrectly handle newlines when
  iterating over graphemes in older JavaScript environments that do not have the
  `Intl.Segmenter` class.
- The `string` module gains `to_utf_codepoints`, `from_utf_codepoints`, and
  `utf_codepoint_to_int` functions.
- Fixed `string.inspect`'s escaping of `"`, `\`, `\n`, `\r`, `\r\n`, and `\t`,
  which in turn fixes `io.debug`'s output of such strings.
- The `bit_string` function in the `dynamic` module now knows how to handle
  JavaScript `Uint8Array`s.

## v0.25.0 - 2022-11-19

- The `bool` module gains the `and` and `or` functions.
- The `float` module gains the `add`, `subtract` and `multiply` functions.
- The `int` module gains the `add`, `subtract` and `multiply` functions.
- Fixed a bug where `list.permutations` would not correctly permutate lists
  with non-unique item values.
- For `regexp.compile` unicode character properties are now used when
  resolving `\B`, `\b`, `\D`, `\d`, `\S`, `\s`, `\W`, and `\w` on target
  Erlang.
- `list.sort` is now tail recursive and will no longer exceed the stack size
  on large inputs on target JavaScript.
- `list.sort` is now a "stable" sort, meaning elements which are equal in
  regards to the given comparison function will keep their previous order.
- Added functions `function.apply1` through `function.apply3` which help
  working with functions in pipelines.
- Fixed a bug where `regex.scan` would not work correctly on utf8.
- The performance of `list.flatten` has been greatly improved.
- The `string_builder` module gains the `join` function.
- The `list` module gains the `shuffle` function.
- `string.split` will now return a list of graphemes if split on an empty
  string (`""`).

## v0.24.0 - 2022-10-15

- `string.slice` is now tail recursive and will no longer exceed the stack size
  on large inputs on target JavaScript.
- Added `int.remainder` and `int.modulo` functions which allow safe remainder
  and modulo operations the way common languages support them.
- Added `int.floor_divide` to complement the truncated `int.divide`.

## v0.23.0 - 2022-09-15

- Fixed `string.inspect` and `io.debug` crashing on improper Erlang lists
  (#333).

## v0.22.3 - 2022-08-09

- Removed a duplicate import.

## v0.22.2 - 2022-08-09

- The list dynamic decoding functions can now decode JavaScript arrays into
  Gleam lists.
- `list.range` is now tail recursive and will not blow the stack with large
  ranges when compiled to JavaScript.
- Fixed a bug where the `list` module's `contains`, `any`, and `all` could
  exhaust the stack when compiling to JavaScript.
- `list.range` and `iterator.range` return values are now inclusive of both
  start and end bounds.

## v0.22.1 - 2022-06-27

- Fixed a bug where `big_string.concat` could crash.
- The `bit_builder` module gains the `from_bit_strings` function.
- Changed `list.contains`, `list.any`, `list.all` so that Gleam can do tail call
  optimization which fixes stack size crashes on Firefox, Chrome and NodeJS
  (#322).

## v0.22.0 - 2022-06-15

- The `float` module gains the `divide` function.
- The `int` module gains the `divide`, `power`, and `square_root` functions.
- The `string` module gains the `first`, `last`, `capitalise` and `inspect`
  functions.
- Fixed a bug where `string_builder.reverse` would break utf8 strings on target
  JavaScript.
- Fixed a bug where `string.reverse` would break utf8 strings on target
  JavaScript.
- Fixed a bug where `string.slice` would break utf8 strings on target
  JavaScript.
- The `string_builder` module loses the `from_float` function. Use
  `float.to_string` instead.
- Fixed the `int.power` and `float.power` functions by properly handling error
  cases.
- The grapheme iterator used by `string.graphemes` is now locale independent on
  target JavaScript.
- Unified `io.debug` to yield Gleam syntax to standard output (stdout) not just
  on JavaScript but also Erlang.

## v0.21.0 - 2022-04-24

- Fixed a bug where record-based map keys would clash in JavaScript.
- The `eunit` Erlang headers are no longer required to compile this package.
- Fixed a bug where the `string.length` function would cause a JavaScript error
  for empty strings on older JavaScript runtimes.
- The `bool` module gains the `to_string` function.
- The `function` module gains the `tap` function.
- The `float` module gains the `random` function.
- The `int` module gains the `random` function.
- The JavaScript target implementation of the `string.replace` received a bug
  fix.
- The `list` module gains a `prepend` function (#284).

## v0.20.0 - 2022-02-22

- The `dynamic` module gains the `decode9` function.
- The `float` module gains the `loosely_compare` function.
- The `string_builder` module gains the `new` function.
- The `bit_builder` module gains the `new` function.
- The `result` module gains the `replace`, `unwrap_both` and `unwrap_error`
  functions.

## v0.19.3 - 2022-01-14

- Fixed a bug where `io.print` and `io.println` may print unicode characters
  incorrectly.
- Fixed a bug where the `dynamic.field` function would return an incorrect error
  value.

## v0.19.2 - 2022-01-09

- The `dynamic.dynamic` function is is no longer a thunk.

## v0.19.1 - 2022-01-09

- The `dynamic.dynamic` function now returns a result.
- The `dynamic.map` function is now curried and requires the decoders for keys
  and values to be supplied.
- The `dynamic.result`, `dynamic.optional`, `dynamic.field`, and `dynamic.list`
  functions are now partially applied.

## v0.19.0 - 2022-01-09

- The `dynamic` module gains the `dynamic` function.
- The shallow `dynamic.list` function has been renamed to
  `dynamic.shallow_list`.
- The shallow `result`, and `tuple*` functions have been removed from the
  `dynamic` module.
- The `dynamic.typed_list` function has been renamed to `dynamic.list`.
- The `dynamic.typed_result` function has been renamed to `dynamic.result`.
- The `dynamic.any` is now available on JavaScript.
- The `dynamic.typed_tuple*` functions have been renamed to `dynamic.tuple*`.
- The `dynamic.field` and `dynamic.element` functions now requires the type of
  the field to be specified.
- The `dynamic.DecodeError` now has a `path` field.
- The decoder functions of the `dynamic` module now return multiple errors.
- The `dynamic.any`, `dynamic.element` and `dynamic.tuple*` functions are now
  partially applied.
- The `dynamic` module gains the `decode2`, `decode3`, `decode4`, `decode5`,
  `decode6`, `decode7`, and `decode8` functions.
- The `int` module gains the `digits` and `undigits` functions.
- The `option` module gains the `lazy_or` and `lazy_unwrap` functions.

## v0.18.1 - 2021-12-19

- The `function` module gains the `constant` function.
- The internal `gleam_stdlib.js` module has been renamed to `gleam_stdlib.mjs`.

## v0.18.0 - 2021-11-23

## v0.18.0-rc1 - 2021-11-23

- Converted to use the Gleam build tool, not rebar3.
- The `iterator` module gains the `first` and `at` functions.
- The `list` module renames the `head` and `tail` functions to `first` and
  `rest`.
- The `list.at` function now behaves uniformly to `iterator.at`.
- `int.to_base_string` now returns a `Result(Int, InvalidBase)`.
- The `int` module gains the `to_base2`, `to_base8`, `to_base16` and `to_base36`
  functions.

## v0.17.1 - 2021-09-15

- `uri.parse` now returns a result.

## v0.17.0 - 2021-09-11

- All modules have been updated to work on JavaScript as well as Erlang.
- The `bit_string` module gains the `concat` function and has the `part`
  function renamed to `slice`.
- The `os` module has been removed in favour of target specific libraries.
- The `rescue` function has been removed from the `function` library in favour
  of target specific versions in Erlang and JavaScript specific libraries.
- The `map.update` function now uses `Option` rather than `Result`.
- The `iterator` module gains the `fold_until` and `try_fold` functions.
- The `bit_string` module loses the u32 functions in favour of bit string
  literals.
- The `dynamic` module loses the `atom` function and gains the `classify`
  function.
- The `dynamic.option` function has been renamed to `optional` and made more
  permissive to other null values.
- The `dynamic.result` function has been made more permissive to other result
  values.
- The `dynamic.thunk` function has been removed.
- The `dynamic.element` label `position` was renamed to `get`.
- The `dynamic.element` now accepts negative indexes.
- The `io.get_line` function has been moved to the `gleam_erlang` library.
- The `atom` module has been moved to the `gleam_erlang` library.
- Prelude types like `Result`, `List` etc. are no longer redefined in their
  stdlib modules.
- The `dynamic` module functions now return structured error values instead of a
  string error description.
- The `string` module gains the `to_option` function.
- Fixed a bug where `io.print` could crash when printing special characters.
- The `regex.Match` record no longer has the `byte_index` field any more.
- The `should` module has been moved to the `gleam_should_assertions` package.
- The `uri.percent_encode` function has a slightly different behaviour. For
  example spaces are encoded as `%20`, not as `+`.
- The order of the arguments of the the function accepted by the
  `list.map_fold`, `list.fold`, `list.fold_right`, `list.index_fold`,
  `list.try_fold`, `list.fold_until`, `list.reduce`, `list.scan`, `map.fold`,
  `set.fold`, `iterator.fold`, `iterator.scan`, `iterator.reduce`,
  `iterator.fold_until`, and `iterator.try_fold` have been flipped.

## v0.16.0 - 2021-06-17

- The `list` module gains the `interleave`, `flat_map` and `transpose`
  functions.
- The `option` module gains the `all` and `values` functions.
- The `os` module now uses unicode to encode/decode environment variables.
  This fixes an issue when non-latin characters are present in environment.
- The `result` module gains the `values` function.
- All modules now use the new `#(a, b, ...)` tuple syntax.

## v0.15.0 - 2021-05-05

- The `list.split_while` function's second argument now has the label
  `satisfying` to match the other `_while` functions in `list` and `iterator`.
- The `dynamic` module gains the `tuple3`, `tuple4`, `tuple5`, `tuple6`
  functions and their typed equivalents `typed_tuple3`, `typed_tuple4`,
  `typed_tuple5`, `typed_tuple6`.
- The `list` module gains the `combinations`, `combination_pairs`, `drop_while`,
  `map_fold`, `take_while`, `reduce`, `chunk`, `sized_chunk`, `last` and `scan`
  functions.
- The `iterator` module gains the `index`, `iterate`, `zip`, `scan`, `last`,
  `take_while`, `drop_while`, `chunk`, `sized_chunk`, `intersperse`,
  `interleave`, `reduce`, `any`, `all`, `empty`, `once` and `single` functions.
- Breaking change in `iterator.take`. Now it returns an iterator instead of a
  list.
- The `string` module gains the `crop` function.

## v0.14.0 - 2021-02-18

- The `list` modules gains the `fold_until`, `window`, and `window_by_2`
  functions.
- The `int` module gains the `clamp` function.
- The `float` module gains the `clamp` function.
- The `io` module gains the `get_line` function.

## v0.13.0 - 2021-01-13

- The `int` module gains the `absolute_value`, `sum` and `product` functions.
- The `float` module gains the `sum` and `product` functions.
- The `result` module gains the `lazy_or`, `lazy_unwrap`, and `replace_error`
  functions.
- The `bool` module gains the `nand`, `nor`, `exclusive_nor`, and `exclusive_or`
  functions.
- The `bit_builder` module gains the `from_string_builder` function.
- The `list` modules gains the `index_fold`, `permutations`, and `try_fold`
  functions.
- Breaking change in `queue.from_list`. The head element in the list becomes the
  first element in the queue.
- Fix `queue.pop_back` and `queue.pop_front`

## v0.12.0 - 2020-11-04

- The `function` module gains `curry2` to `curry6`.
- The `list` module gains the `each`, and `partition` functions.
- The `int` and `float` modules gain the `negate` function.
- The `int` module gains the `to_float` function.
- The `result` module gains the `all` function.
- The `dynamic` module gains the `option`, `result` and `typed_result`
  functions.
- The `uri` module gains the `percent_encode` and `percent_decode` functions.
- The `os` module gains the `erlang_timestamp` function.
- The `iterator` module gains the `append`, `flatten`, `flat_map`, `step`,
  and `find` functions.

## v0.11.0 - 2020-08-22

- Fix `uri.parse_query` to handle the case where query parameters are present
  without a value.
- The types for `list.find_map` have been relaxed.
- The `dynamic.typed_list` argument label has changed from `containing` to
  `of`.
- The `dynamic` module gains the `any` function.
- The `bit_builder` module gains the `from_string` function.
- The `list` module gains the `key_set` and `unzip` function.
- The `function` module gains the `rescue` function.
- The `float` module gains the `power`, `square_root`, and `absolute_value`
  functions.

## v0.10.1 - 2020-07-01

- Fix `dynamic.string` to check that binary contains only utf8 characters.

## v0.10.0 - 2020-06-30

- `bit_string` module created with `from_string`, `byte_size`, `append`,
  `part`, `to_string`, `is_utf8`, `int_to_u32` and `int_from_u32` functions.
- The `bit_builder` module has been introduced with `prepend`, `append`,
  `prepend_builder`, `append_builder`, `prepend_string`, `append_string`,
  `concat`, `from_bit_string`, `to_bit_string`, and `byte_size` functions.
- The `iodata` module has been renamed to `string_builder`.
- `os` module created with `get_env`, `insert_env`, `delete_env` and
  `system_time`.
- The `string` module gains the `split_once` and `utf_codepoint` functions.
- The `dynamic` module gains the `bit_string` function.
- The `uri` module gains the `origin` and `merge` function.
- The `io.debug` function returns the printed term.
- The `dynamic.list` function has been renamed to `dynamic.typed_list`.
- The `dynamic.opaque_list` function has been renamed to `dynamic.list`.
- The `dynamic.tuple2_of` function has been renamed to `dynamic.typed_tuple2`.
- The `list.traverse` function has been renamed to `list.try_map`.
- The `list.traverse` first argument gains the label `over`.
- The `option` module gains the the `map`, `flatten`, `then` and `or`
  functions.
- The `result` module gains the the `or` function.
- Created the `regex` module with the `from_string`, `compile`, `check`,
  `split` and `scan` functions.
- The `list` module gains the the `pop`, `pop_map` and `key_pop` functions.
- `base` module created with `encode64`, `decode64`, `url_encode64` and
  `url_decode64`.

## v0.9.0 - 2020-05-26

- Created the `iterator` module with the `unfold`, `repeatedly`, `repeat`,
  `from_list`, `fold`, `run`, `to_list`, `take`, `drop`, `map`, `filter`,
  `cycle`, and `range` functions.
- Created the `set` module with the `new`, `insert`, `delete`, `to_list`,
  `from_list`, `fold`, `take`, `union`, `intersection`, and `contains`
  functions.
- Created the `io` module with the `print`, `println`, and `debug` functions.
- Created the `queue` module with the `new`, `from_list`, `to_list`,
  `is_empty`, `length`, `push_back`, `push_front`, `pop_back`, `pop_front`,
  `reverse`, `is_logically_equal`, and `is_equal` functions.
- Created the `option` module containing the `Option` type and the `is_some`
  and `is_none` functions.
- Created the `option` module containing the `Option` type and the `is_some`,
  `is_none`, `to_result`, `from_result` and `unwrap` functions.
- Removed the `Option` alias and the `none` function from the `result` module.
- The `result` module gains the `nil_error` function.
- The `string` module gains `trim`, `trim_left`, `trim_right`, `starts_with`,
  `ends_with`, `slice`, `pad_left`, `pad_right` `drop_left`, `drop_right`,
  `pop_grapheme` and `to_graphemes` functions.
- `uri` module created with `parse`, `parse_query`, `path_segments`,
  `query_to_string` and `to_string`.
- The `dynamic` module gains the `map`, `opaque_list`, `tuple2`, and
  `tuple2_of` functions.
- The `list` module gains the `filter_map` function.
- The `list.contains` label `has` has been changed to `any`.
- The `list.sort` label `sort_by` has been changed to `by`.
- The `list.fold`'s first argument gained the label `over`.
- The `map.fold`'s first argument gained the label `over`.
- The `map.take`'s `drop` argument has been changed to `keeping`.

## v0.8.0 - 2020-04-28

- The error type for `atom.from_string` has been renamed to `FromStringError`.
- The `string` module gains `contains` and `repeat` functions.
- The `expect` module has been renamed to `should`. Functions in the module
  starting with `is_` have been changed to `be_`.
- The `string.replace` and `iodata.replace` `all` argument label has been
  changed to `each`.
- The `string` module gains `is_empty`, `join` and `concat` functions.
- The `int` module gains `is_even` and `is_odd` functions.
- The `list.length` function now accepts a labelled argument.
- The `list.length` function now accepts a labelled argument.
- The the second argument of `bool.compare`, `float.compare`, `int.compare`,
  and `order.compare` now have the label `with`.
- The `dynamic.unsafe_coerce` function now only accepts Dynamic data.
- The `dynamic` decoder functions no longer print the entire value in their
  error messages, to avoid large errors.

## v0.7.0 - 2020-03-03

- The `result` module gains an `Option` type alias.
- The `function` module has been created with `identity`, `compose`, and
  `flip` functions.
- The error type of `list.find_map` is now `Nil`.
- The labels for `list.split` are now `split(list: _, at: _)`.

## v0.6.0 - 2019-12-23

- Syntax has been updated for Gleam v0.6.0.
- The `dynamic` module gains an `element` for decoding tuples.

## v0.5.0 - 2019-12-16

- Syntax has been updated for Gleam v0.5.
- Labels have been added to functions throughout the stdlib.
- `map.fetch` has been renamed to `map.get` and `map.put` to `map.insert`.
- `list.find` has been renamed `list.find_map` and a new `list.find` has been
  introduced.
- The `pair` module gains the `map_first`, and `map_second` functions.
- The `pair.Pair` type has been replaced with a 2 element anonymous struct.
- The `triple` module has been removed.
- The `string` module gains the `compare` function.
- The `float` module gains the `max`, and `min` functions.
- The `int` module gains the `max`, and `min` functions.
- The `Any` type and module have been renamed to `Dynamic`.

## v0.4.0 - 2019-09-19

- Syntax has been updated for Gleam v0.4.
- The `map_dict` module has been renamed to `map`.
- `list:sort` now requires a compare function as comparison operators
  now only work on Ints.
- `list:sort`'s performance has been slightly optimised.
- The `float` module gains a `compare` function.
- `any.tuple` has been renamed `any.pair`.
- The `tuple` module has been renamed to `pair` and has a `Pair` type.
- `pair.fetch` has been replaced with `list.key_find`.
- `triple` module has been created with type `Triple`.
- The error type for `float.parse`, `int.parse`, `list.head`, `list.tail`,
  `list.find`, `list.at`, `map.fetch`, and `map.update` is now `Nil`.

## v0.3.1 - 2019-08-08

- `result:map_error` has been relaxed to allow mapping to a different error
  type.

## v0.3.0 - 2019-06-25

- The `map_dict` module gains a `fold` function.
- All modules moved under the `std` namespace.
- The `http` module has been split out into the `gleam_http` package.

## v0.2.0 - 2019-05-11

- Library renamed to `gleam_stdlib`.
- The `map_dict` module gains `update`, `merge` and `delete` functions.
- The `bool` module gains a `compare` function.
- The `int` module gains a `compare` function.
- The `list` module gains `range`, `repeat`, `split`, `split_while` and
  `strict_zip` functions.

## v0.1.2 - 2019-04-25

- The `list` module gains `at`, `all`, `any`, `index_map`, `intersperse`,
  `sort`, `unique`, and `zip` functions.
- `map_dict:Map` renamed to `map_dict:MapDict`.
- The `map_dict` module gains `drop`, and `take` functions.
- The `str` module gains `append` function and loses `from_int`, `parse_int`,
  `from_float`, `parse_float`, and `base_from_int`.
- `int` module created with `parse`, `to_string`, and `to_base_string`.
- `float` module created with `ceiling`, `floor`, `round`, `truncate`,
  `parse`, and `to_string`.

## v0.1.1 - 2019-04-17

- Included missing gleam.toml in hex package.

## v0.1.0 - 2019-04-15

- Initial release!<|MERGE_RESOLUTION|>--- conflicted
+++ resolved
@@ -1,14 +1,14 @@
 # Changelog
 
-<<<<<<< HEAD
-## v0.49.0 - 2024-12-17
+## v0.50.0 - 2024-12-20
 
 - The `string` module gains the `strip_prefix` and `strip_suffix` functions.
-=======
+- Implementations of `starts_with` and `ends_with` from the `string` module are now 
+  based on the `strip_prefix` and `strip_suffix` functions and no longer on Erlang or Javascript.
+
 ## v0.49.0 - 2024-12-19
 
 - The `list` module gains the `max` function.
->>>>>>> 1a8cc098
 
 ## v0.48.0 - 2024-12-17
 
