# Changelog

## Unreleased

<<<<<<< HEAD
- Fixed `regex.check` to correctly execute checks while using the one and the
  same regex for multiple consecutive calls on target JavaScript.
=======
- The `zip` function's second argument in the `list` module gains the `with` label.
- The `strict_zip` function's second argument in the `list` module gains the `with` label.
>>>>>>> 940401f7

## v0.29.0 - 2023-05-23

- The `result` module gains the `partition` function.
- `dynamic.tupleN` functions now support lists.

## v0.28.2 - 2023-05-09

- Fixed a bug where `dynamic.map` would crash when passed the JavaScript values
  of `null` or `undefined`.
- Fixed a bug where `io.debug` would crash when called in a React Native
  environment.

## v0.28.1 - 2023-04-10

- The `iterator` module gains the `each` function.
- Fixed a bug in maps when running on JavaScript where value membership could be
  incorrectly stated in some cases.
- `result.then` is now an alias of `result.try`; both do the same.
- The `list` module gains the `try_each` function.
- The `dynamic` module gains the `optional_field` function.

## v0.28.0 - 2023-03-26

- `regex.scan` now behaves consistently across both targets when a capture group does not capture anything.
- The `Map` type was rewritten as a persistent immutable data structure. This
  results in drastically improved performance when constructing or updating
  maps, especially with large maps.
- The `all` and `any` functions in the `iterator` module are now tail recursive.

## v0.27.0 - 2023-02-26

- The `bool` module gains the `guard` function.
- Fixed a bug where `io.print`, `io.print_error`, and `io.print_debug` would use
  `console.log` and add `"\n"` to the output when running on Deno.
- Fixed a bug where `int.floor_divide` would return the wrong result in certain
  edge-cases.
- The `iterator` module gains the `length` function.

## v0.26.1 - 2023-02-02

- The `prepend` function in the `list` module gains the `this` label.
- The `list` module gains the `group` function.
- The `dynamic` module is able to decode simple JavaScript objects to maps.
  So, the behaviour of the `field` and `object` functions are consistent.
- For a given empty list as an argument, `int.product` now returns `1` instead
  of `0`, and `float.product` now returns `1.0` instead of `0.0`. This mimicks
  the behavior of Elixir's `Enum.product/1`.

## v0.26.0 - 2023-01-12

- The `dynamic` module gains the `decode1` function.
- The `float` module gains the `loosely_equals` function.
- The `io` module gains `print_error` and `println_error` functions for
  printing to stderr.
- The `set` module gains the `drop` function.
- The `io.debug` function now prints to stderr instead of stdout when using
  the Erlang target or running in Node.js (but still uses `console.log`
  when running as JavaScript in a browser)
- The `iterator` module gains the `transform` function.
- The `list.at` function now returns `Error(Nil)` if given index is smaller than
  zero, instead of returning the first element.
- Fixed a bug where some string functions would incorrectly handle newlines when
  iterating over graphemes in older JavaScript environments that do not have the
  `Intl.Segmenter` class.
- The `string` module gains `to_utf_codepoints`, `from_utf_codepoints`, and
  `utf_codepoint_to_int` functions.
- Fixed `string.inspect`'s escaping of `"`, `\`, `\n`, `\r`, `\r\n`, and `\t`,
  which in turn fixes `io.debug`'s output of such strings.
- The `bit_string` function in the `dynamic` module now knows how to handle
  JavaScript `Uint8Array`s.

## v0.25.0 - 2022-11-19

- The `bool` module gains the `and` and `or` functions.
- The `float` module gains the `add`, `subtract` and `multiply` functions.
- The `int` module gains the `add`, `subtract` and `multiply` functions.
- Fixed a bug where `list.permutations` would not correctly permutate lists
  with non-unique item values.
- For `regexp.compile` unicode character properties are now used when
  resolving `\B`, `\b`, `\D`, `\d`, `\S`, `\s`, `\W`, and `\w` on target
  Erlang.
- `list.sort` is now tail recursive and will no longer exceed the stack size
  on large inputs on target JavaScript.
- `list.sort` is now a "stable" sort, meaning elements which are equal in
  regards to the given comparison function will keep their previous order.
- Added functions `function.apply1` through `function.apply3` which help
  working with functions in pipelines.
- Fixed a bug where `regex.scan` would not work correctly on utf8.
- The performance of `list.flatten` has been greatly improved.
- The `string_builder` module gains the `join` function.
- The `list` module gains the `shuffle` function.
- `string.split` will now return a list of graphemes if split on an empty
  string (`""`).

## v0.24.0 - 2022-10-15

- `string.slice` is now tail recursive and will no longer exceed the stack size
  on large inputs on target JavaScript.
- Added `int.remainder` and `int.modulo` functions which allow safe remainder
  and modulo operations the way common languages support them.
- Added `int.floor_divide` to complement the truncated `int.divide`.

## v0.23.0 - 2022-09-15

- Fixed `string.inspect` and `io.debug` crashing on improper Erlang lists (#333).

## v0.22.3 - 2022-08-09

- Removed a duplicate import.

## v0.22.2 - 2022-08-09

- The list dynamic decoding functions can now decode JavaScript arrays into
  Gleam lists.
- `list.range` is now tail recursive and will not blow the stack with large
  ranges when compiled to JavaScript.
- Fixed a bug where the `list` module's `contains`, `any`, and `all` could
  exhaust the stack when compiling to JavaScript.
- `list.range` and `iterator.range` return values are now inclusive of both start and end bounds.

## v0.22.1 - 2022-06-27

- Fixed a bug where `big_string.concat` could crash.
- The `bit_builder` module gains the `from_bit_strings` function.
- Changed `list.contains`, `list.any`, `list.all` so that Gleam can do tail call optimization which fixes stack size crashes on Firefox, Chrome and NodeJS (#322).

## v0.22.0 - 2022-06-15

- The `float` module gains the `divide` function.
- The `int` module gains the `divide`, `power`, and `square_root` functions.
- The `string` module gains the `first`, `last`, `capitalise` and `inspect` functions.
- Fixed a bug where `string_builder.reverse` would break utf8 strings on target JavaScript.
- Fixed a bug where `string.reverse` would break utf8 strings on target JavaScript.
- Fixed a bug where `string.slice` would break utf8 strings on target JavaScript.
- The `string_builder` module loses the `from_float` function. Use `float.to_string` instead.
- Fixed the `int.power` and `float.power` functions by properly handling error cases.
- The grapheme iterator used by `string.graphemes` is now locale independent on target JavaScript.
- Unified `io.debug` to yield Gleam syntax to standard output (stdout) not just on JavaScript but also Erlang.

## v0.21.0 - 2022-04-24

- Fixed a bug where record-based map keys would clash in JavaScript.
- The `eunit` Erlang headers are no longer required to compile this package.
- Fixed a bug where the `string.length` function would cause a JavaScript error
  for empty strings on older JavaScript runtimes.
- The `bool` module gains the `to_string` function.
- The `function` module gains the `tap` function.
- The `float` module gains the `random` function.
- The `int` module gains the `random` function.
- The JavaScript target implementation of the `string.replace` received a bug
  fix.
- The `list` module gains a `prepend` function (#284).

## v0.20.0 - 2022-02-22

- The `dynamic` module gains the `decode9` function.
- The `float` module gains the `loosely_compare` function.
- The `string_builder` module gains the `new` function.
- The `bit_builder` module gains the `new` function.
- The `result` module gains the `replace`, `unwrap_both` and `unwrap_error`
  functions.

## v0.19.3 - 2022-01-14

- Fixed a bug where `io.print` and `io.println` may print unicode characters
  incorrectly.
- Fixed a bug where the `dynamic.field` function would return an incorrect error
  value.

## v0.19.2 - 2022-01-09

- The `dynamic.dynamic` function is is no longer a thunk.

## v0.19.1 - 2022-01-09

- The `dynamic.dynamic` function now returns a result.
- The `dynamic.map` function is now curried and requires the decoders for keys
  and values to be supplied.
- The `dynamic.result`, `dynamic.optional`, `dynamic.field`, and `dynamic.list`
  functions are now partially applied.

## v0.19.0 - 2022-01-09

- The `dynamic` module gains the `dynamic` function.
- The shallow `dynamic.list` function has been renamed to
  `dynamic.shallow_list`.
- The shallow `result`, and `tuple*` functions have been removed from the
  `dynamic` module.
- The `dynamic.typed_list` function has been renamed to `dynamic.list`.
- The `dynamic.typed_result` function has been renamed to `dynamic.result`.
- The `dynamic.any` is now available on JavaScript.
- The `dynamic.typed_tuple*` functions have been renamed to `dynamic.tuple*`.
- The `dynamic.field` and `dynamic.element` functions now requires the type of
  the field to be specified.
- The `dynamic.DecodeError` now has a `path` field.
- The decoder functions of the `dynamic` module now return multiple errors.
- The `dynamic.any`, `dynamic.element` and `dynamic.tuple*` functions are now
  partially applied.
- The `dynamic` module gains the `decode2`, `decode3`, `decode4`, `decode5`,
  `decode6`, `decode7`, and `decode8` functions.
- The `int` module gains the `digits` and `undigits` functions.
- The `option` module gains the `lazy_or` and `lazy_unwrap` functions.

## v0.18.1 - 2021-12-19

- The `function` module gains the `constant` function.
- The internal `gleam_stdlib.js` module has been renamed to `gleam_stdlib.mjs`.

## v0.18.0 - 2021-11-23

## v0.18.0-rc1 - 2021-11-23

- Converted to use the Gleam build tool, not rebar3.
- The `iterator` module gains the `first` and `at` functions.
- The `list` module renames the `head` and `tail` functions to `first` and `rest`.
- The `list.at` function now behaves uniformly to `iterator.at`.
- `int.to_base_string` now returns a `Result(Int, InvalidBase)`.
- The `int` module gains the `to_base2`, `to_base8`, `to_base16` and `to_base36` functions.

## v0.17.1 - 2021-09-15

- `uri.parse` now returns a result.

## v0.17.0 - 2021-09-11

- All modules have been updated to work on JavaScript as well as Erlang.
- The `bit_string` module gains the `concat` function and has the `part`
  function renamed to `slice`.
- The `os` module has been removed in favour of target specific libraries.
- The `rescue` function has been removed from the `function` library in favour
  of target specific versions in Erlang and JavaScript specific libraries.
- The `map.update` function now uses `Option` rather than `Result`.
- The `iterator` module gains the `fold_until` and `try_fold` functions.
- The `bit_string` module loses the u32 functions in favour of bit string literals.
- The `dynamic` module loses the `atom` function and gains the `classify` function.
- The `dynamic.option` function has been renamed to `optional` and made more
  permissive to other null values.
- The `dynamic.result` function has been made more permissive to other result values.
- The `dynamic.thunk` function has been removed.
- The `dynamic.element` label `postion` was renamed to `get`.
- The `dynamic.element` now accepts negative indexes.
- The `io.get_line` function has been moved to the `gleam_erlang` library.
- The `atom` module has been moved to the `gleam_erlang` library.
- Prelude types like `Result`, `List` etc. are no longer redefined in their
  stdlib modules.
- The `dynamic` module functions now return structured error values instead of a
  string error description.
- The `string` module gains the `to_option` function.
- Fixed a bug where `io.print` could crash when printing special characters.
- The `regex.Match` record no longer has the `byte_index` field any more.
- The `should` module has been moved to the `gleam_should_assertions` package.
- The `uri.percent_encode` function has a slightly different behaviour. For
  example spaces are encoded as `%20`, not as `+`.
- The order of the arguments of the the function accepted by the
  `list.map_fold`, `list.fold`, `list.fold_right`, `list.index_fold`,
  `list.try_fold`, `list.fold_until`, `list.reduce`, `list.scan`, `map.fold`,
  `set.fold`, `iterator.fold`, `iterator.scan`, `iterator.reduce`,
  `iterator.fold_until`, and `iterator.try_fold` have been flipped.

## v0.16.0 - 2021-06-17

- The `list` module gains the `interleave`, `flat_map` and `transpose` functions.
- The `option` module gains the `all` and `values` functions.
- The `os` module now uses unicode to encode/decode environment variables.
  This fixes an issue when non-latin characters are present in environment.
- The `result` module gains the `values` function.
- All modules now use the new `#(a, b, ...)` tuple syntax.

## v0.15.0 - 2021-05-05

- The `list.split_while` function's second argument now has the label
  `satisfying` to match the other `_while` functions in `list` and `iterator`.
- The `dynamic` module gains the `tuple3`, `tuple4`, `tuple5`, `tuple6`
  functions and their typed equivalents `typed_tuple3`, `typed_tuple4`,
  `typed_tuple5`, `typed_tuple6`.
- The `list` module gains the `combinations`, `combination_pairs`, `drop_while`,
  `map_fold`, `take_while`, `reduce`, `chunk`, `sized_chunk`, `last` and `scan`
  functions.
- The `iterator` module gains the `index`, `iterate`, `zip`, `scan`, `last`,
  `take_while`, `drop_while`, `chunk`, `sized_chunk`, `intersperse`, `interleave`, `reduce`,
  `any`, `all`, `empty`, `once` and `single` functions.
- Breaking change in `iterator.take`. Now it returns an iterator instead of a list.
- The `string` module gains the `crop` function.

## v0.14.0 - 2021-02-18

- The `list` modules gains the `fold_until`, `window`, and `window_by_2` functions.
- The `int` module gains the `clamp` function.
- The `float` module gains the `clamp` function.
- The `io` module gains the `get_line` function.

## v0.13.0 - 2021-01-13

- The `int` module gains the `absolute_value`, `sum` and `product` functions.
- The `float` module gains the `sum` and `product` functions.
- The `result` module gains the `lazy_or`, `lazy_unwrap`, and `replace_error` functions.
- The `bool` module gains the `nand`, `nor`, `exclusive_nor`, and `exclusive_or` functions.
- The `bit_builder` module gains the `from_string_builder` function.
- The `list` modules gains the `index_fold`, `permutations`, and `try_fold` functions.
- Breaking change in `queue.from_list`. The head element in the list becomes the
  first element in the queue.
- Fix `queue.pop_back` and `queue.pop_front`

## v0.12.0 - 2020-11-04

- The `function` module gains `curry2` to `curry6`.
- The `list` module gains the `each`, and `partition` functions.
- The `int` and `float` modules gain the `negate` function.
- The `int` module gains the `to_float` function.
- The `result` module gains the `all` function.
- The `dynamic` module gains the `option`, `result` and `typed_result`
  functions.
- The `uri` module gains the `percent_encode` and `percent_decode` functions.
- The `os` module gains the `erlang_timestamp` function.
- The `iterator` module gains the `append`, `flatten`, `flat_map`, `step`,
  and `find` functions.

## v0.11.0 - 2020-08-22

- Fix `uri.parse_query` to handle the case where query parameters are present
  without a value.
- The types for `list.find_map` have been relaxed.
- The `dynamic.typed_list` argument label has changed from `containing` to
  `of`.
- The `dynamic` module gains the `any` function.
- The `bit_builder` module gains the `from_string` function.
- The `list` module gains the `key_set` and `unzip` function.
- The `function` module gains the `rescue` function.
- The `float` module gains the `power`, `square_root`, and `absolute_value`
  functions.

## v0.10.1 - 2020-07-01

- Fix `dynamic.string` to check that binary contains only utf8 characters.

## v0.10.0 - 2020-06-30

- `bit_string` module created with `from_string`, `byte_size`, `append`,
  `part`, `to_string`, `is_utf8`, `int_to_u32` and `int_from_u32` functions.
- The `bit_builder` module has been introduced with `prepend`, `append`,
  `prepend_builder`, `append_builder`, `prepend_string`, `append_string`,
  `concat`, `from_bit_string`, `to_bit_string`, and `byte_size` functions.
- The `iodata` module has been renamed to `string_builder`.
- `os` module created with `get_env`, `insert_env`, `delete_env` and
  `system_time`.
- The `string` module gains the `split_once` and `utf_codepoint` functions.
- The `dynamic` module gains the `bit_string` function.
- The `uri` module gains the `origin` and `merge` function.
- The `io.debug` function returns the printed term.
- The `dynamic.list` function has been renamed to `dynamic.typed_list`.
- The `dynamic.opaque_list` function has been renamed to `dynamic.list`.
- The `dynamic.tuple2_of` function has been renamed to `dynamic.typed_tuple2`.
- The `list.traverse` function has been renamed to `list.try_map`.
- The `list.traverse` first argument gains the label `over`.
- The `option` module gains the the `map`, `flatten`, `then` and `or`
  functions.
- The `result` module gains the the `or` function.
- Created the `regex` module with the `from_string`, `compile`, `check`,
  `split` and `scan` functions.
- The `list` module gains the the `pop`, `pop_map` and `key_pop` functions.
- `base` module created with `encode64`, `decode64`, `url_encode64` and
  `url_decode64`.

## v0.9.0 - 2020-05-26

- Created the `iterator` module with the `unfold`, `repeatedly`, `repeat`,
  `from_list`, `fold`, `run`, `to_list`, `take`, `drop`, `map`, `filter`,
  `cycle`, and `range` functions.
- Created the `set` module with the `new`, `insert`, `delete`, `to_list`,
  `from_list`, `fold`, `take`, `union`, `intersection`, and `contains`
  functions.
- Created the `io` module with the `print`, `println`, and `debug` functions.
- Created the `queue` module with the `new`, `from_list`, `to_list`,
  `is_empty`, `length`, `push_back`, `push_front`, `pop_back`, `pop_front`,
  `reverse`, `is_logically_equal`, and `is_equal` functions.
- Created the `option` module containing the `Option` type and the `is_some`
  and `is_none` functions.
- Created the `option` module containing the `Option` type and the `is_some`,
  `is_none`, `to_result`, `from_result` and `unwrap` functions.
- Removed the `Option` alias and the `none` function from the `result` module.
- The `result` module gains the `nil_error` function.
- The `string` module gains `trim`, `trim_left`, `trim_right`, `starts_with`,
  `ends_with`, `slice`, `pad_left`, `pad_right` `drop_left`, `drop_right`,
  `pop_grapheme` and `to_graphemes` functions.
- `uri` module created with `parse`, `parse_query`, `path_segments`,
  `query_to_string` and `to_string`.
- The `dynamic` module gains the `map`, `opaque_list`, `tuple2`, and
  `tuple2_of` functions.
- The `list` module gains the `filter_map` function.
- The `list.contains` label `has` has been changed to `any`.
- The `list.sort` label `sort_by` has been changed to `by`.
- The `list.fold`'s first argument gained the label `over`.
- The `map.fold`'s first argument gained the label `over`.
- The `map.take`'s `drop` arguement has been changed to `keeping`.

## v0.8.0 - 2020-04-28

- The error type for `atom.from_string` has been renamed to `FromStringError`.
- The `string` module gains `contains` and `repeat` functions.
- The `expect` module has been renamed to `should`. Functions in the module
  starting with `is_` have been changed to `be_`.
- The `string.replace` and `iodata.replace` `all` arguement label has been
  changed to `each`.
- The `string` module gains `is_empty`, `join` and `concat` functions.
- The `int` module gains `is_even` and `is_odd` functions.
- The `list.length` function now accepts a labelled argument.
- The `list.length` function now accepts a labelled argument.
- The the second argument of `bool.compare`, `float.compare`, `int.compare`,
  and `order.compare` now have the label `with`.
- The `dynamic.unsafe_coerce` function now only accepts Dynamic data.
- The `dynamic` decoder functions no longer print the entire value in their
  error messages, to avoid large errors.

## v0.7.0 - 2020-03-03

- The `result` module gains an `Option` type alias.
- The `function` module has been created with `identity`, `compose`, and
  `flip` functions.
- The error type of `list.find_map` is now `Nil`.
- The labels for `list.split` are now `split(list: _, at: _)`.

## v0.6.0 - 2019-12-23

- Syntax has been updated for Gleam v0.6.0.
- The `dynamic` module gains an `element` for decoding tuples.

## v0.5.0 - 2019-12-16

- Syntax has been updated for Gleam v0.5.
- Labels have been added to functions throughout the stdlib.
- `map.fetch` has been renamed to `map.get` and `map.put` to `map.insert`.
- `list.find` has been renamed `list.find_map` and a new `list.find` has been
  introduced.
- The `pair` module gains the `map_first`, and `map_second` functions.
- The `pair.Pair` type has been replaced with a 2 element anonymous struct.
- The `triple` module has been removed.
- The `string` module gains the `compare` function.
- The `float` module gains the `max`, and `min` functions.
- The `int` module gains the `max`, and `min` functions.
- The `Any` type and module have been renamed to `Dynamic`.

## v0.4.0 - 2019-09-19

- Syntax has been updated for Gleam v0.4.
- The `map_dict` module has been renamed to `map`.
- `list:sort` now requires a compare function as comparison operators
  now only work on Ints.
- `list:sort`'s performance has been slightly optimised.
- The `float` module gains a `compare` function.
- `any.tuple` has been renamed `any.pair`.
- The `tuple` module has been renamed to `pair` and has a `Pair` type.
- `pair.fetch` has been replaced with `list.key_find`.
- `triple` module has been created with type `Triple`.
- The error type for `float.parse`, `int.parse`, `list.head`, `list.tail`,
  `list.find`, `list.at`, `map.fetch`, and `map.update` is now `Nil`.

## v0.3.1 - 2019-08-08

- `result:map_error` has been relaxed to allow mapping to a different error
  type.

## v0.3.0 - 2019-06-25

- The `map_dict` module gains a `fold` function.
- All modules moved under the `std` namespace.
- The `http` module has been split out into the `gleam_http` package.

## v0.2.0 - 2019-05-11

- Library renamed to `gleam_stdlib`.
- The `map_dict` module gains `update`, `merge` and `delete` functions.
- The `bool` module gains a `compare` function.
- The `int` module gains a `compare` function.
- The `list` module gains `range`, `repeat`, `split`, `split_while` and
  `strict_zip` functions.

## v0.1.2 - 2019-04-25

- The `list` module gains `at`, `all`, `any`, `index_map`, `intersperse`,
  `sort`, `unique`, and `zip` functions.
- `map_dict:Map` renamed to `map_dict:MapDict`.
- The `map_dict` module gains `drop`, and `take` functions.
- The `str` module gains `append` function and loses `from_int`, `parse_int`,
  `from_float`, `parse_float`, and `base_from_int`.
- `int` module created with `parse`, `to_string`, and `to_base_string`.
- `float` module created with `ceiling`, `floor`, `round`, `truncate`,
  `parse`, and `to_string`.

## v0.1.1 - 2019-04-17

- Included missing gleam.toml in hex package.

## v0.1.0 - 2019-04-15

- Initial release!<|MERGE_RESOLUTION|>--- conflicted
+++ resolved
@@ -2,13 +2,10 @@
 
 ## Unreleased
 
-<<<<<<< HEAD
-- Fixed `regex.check` to correctly execute checks while using the one and the
-  same regex for multiple consecutive calls on target JavaScript.
-=======
+- Fixed a bug on target JavaScript where `regex.check` would not correctly execute
+  while using the same regular expression in consecutive calls.
 - The `zip` function's second argument in the `list` module gains the `with` label.
 - The `strict_zip` function's second argument in the `list` module gains the `with` label.
->>>>>>> 940401f7
 
 ## v0.29.0 - 2023-05-23
 
