--- conflicted
+++ resolved
@@ -8,11 +8,8 @@
 - Fixed a bug where `string_builder.reverse` would break utf8 strings on target JavaScript.
 - Fixed a bug where `string.reverse` would break utf8 strings on target JavaScript.
 - Fixed a bug where `string.slice` would break utf8 strings on target JavaScript.
-<<<<<<< HEAD
 - The `string_builder` module loses the `from_float` function. Use `float.to_string` instead.
-=======
 - Fixed the `int.power` and `float.power` functions by properly handling error cases.
->>>>>>> eeceba29
 - The grapheme iterator used by `string.graphemes` is now locale independent on target JavaScript.
 
 ## v0.21.0 - 2022-04-24
