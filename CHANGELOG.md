# Changelog

## v0.40.0 - Unreleased

- The previously deprecated `update` function of the `dict` has been replaced
  with a new implementation having a new `Result` return signature, where
  it returns `Ok(updated_dict)` if the given key existed, and otherwise
  `Error(Nil)`.

## v0.39.0 - Unreleased

- Fixed `list.window` entering an endless recursive loop for `n` = 0.
- The `min` and `max` functions of the `order` module have been deprecated.
- The `dict` and `set` modules gain the `is_empty` function.
- Fixed `string.inspect` not formatting ASCII escape codes on Erlang that could
  lead to unexpected behavior. Now, all ASCII escape codes less than 32, as well
  as escape code 127, are converted into `\u{xxxx}` syntax, except for common
  escape codes such as `\n` or `\r`.
- Fixed a bug where `string.inspect` would use the incorrect syntax for unicode
  escape codes on JavaScript.
- The `list` module gains the `count` function.
- The `update` function of the `dict` module has been deprecated in favour
  of `upsert` and `update` will be used with a different signature in future.
<<<<<<< HEAD
=======
- The behaviour of the string trim functions is now consistent across targets.
>>>>>>> 3ef0a879

## v0.38.0 - 2024-05-24

- The `set` module gains the `is_subset`, `is_disjoint`, and `symmetric_difference` functions
- The `sort` function of the `list` module has been optimised in case it's
  working on an already sorted list.
- The `dict` module gains the `each` function.
- The `list` module gains the `wrap` function.
- The `iterator` module gains the `find_map` function.
- Fixed `string.inspect` not formatting the `\f` form feed control character
  correctly on Erlang.
- `dynamic.unsafe_coerce` function has been deprecated.
- Fixed `bit_array` slices of slices sometimes being incorrect on JavaScript.
- The `dict` module gains the `combine` function.
- The deprecated `list.at`, `bool.max`, and `bool.min` functions has been
  removed.

## v0.37.0 - 2024-04-19

- The `order` module gains the `break_tie` and `lazy_break_tie` functions.
- `list.at` has been deprecated as it was misleading and would be commonly
  misused, resulting in poor code.
- `list.LengthMismatch` has been removed.
- The mistakenly public `bit_array.do_inspect` function has been removed.
- Fixed the `dynamic.classification` function for bools.
- The `min` function in the `bool` module has been deprecated in favour of
  `bool.and`.
- The `max` function in the `bool` module has been deprecated in favour of
  `bool.or`.
- Fixed a bug with `regex.split` where it could include `Nil` elements in the
  returned list of strings on the JavaScript target when the expression to
  split with included an optional match group which wasn't matched.

## v0.36.0 - 2024-02-26

- Fixed a bug where on JavaScript the `dynamic.field` function could crash when
  given `null`.
- The `compose` and `constant` functions in the `function` module have been
  deprecated in favour of the `fn` literal syntax.

## v0.35.1 - 2024-02-15

- Fixed a warning on the JavaScript target.

## v0.35.0 - 2024-02-15

- The `bit_array` module gains the `inspect` function.
- The base 64 encoding and decoding functions in the `bit_array` module no
  longer insert newlines in the output on JavaScript, making them consistent
  with the Erlang target.
- The `set` module gains the `difference` function.
- The deprecated `bit_string`, `bit_builder`, `base`, and `map` modules have
  been removed.
- The deprecated `map`, and `bit_string` functions in the `dynamic` module have
  been removed.

## v0.34.0 - 2023-12-17

- The `int.random` function now takes a single argument.
- The `float.random` function no longer takes any arguments.
- Changed `list.index_map` callback signature to `fn(a, Int) -> b` from
  `fn(Int, a) -> b`, to be consistent with `list.index_fold`.
- Changed `iterator.index` to return `Iterator(#(a, Int))` instead of
  `Iterator(#(Int, a))`.

## v0.33.1 - 2023-12-02

- Fixed `string.to_graphemes` failing on JavaScript runtimes when the
  `Intl.Segmenter` class is not available.

## v0.33.0 - 2023-11-30

- The `bool` module gains the `lazy_guard` function.
- The `gleam/map` module has been deprecated in favour of the `gleam/dict`
  module.
- The `map` function in the `gleam/dynamic` module has been deprecated in favour
  of the `dict` function.

## v0.32.1 - 2023-11-11

- The printing of maps by `string.inspect` has been improved.

## v0.32.0 - 2023-11-01

- The `set.filter` label `for` was renamed to `keeping`.
- The `map.filter` label `for` was renamed to `keeping`.
- The `iterator.filter` label `for` was renamed to `keeping`.
- The `list.filter` label `for` was renamed to `keeping`.
- Updated for Gleam v0.32.0 syntax.
- The `base` module has been deprecated in favour of the new `bit_array`
  module.
- The `bit_string` module has been deprecated in favour of the new `bit_array`
  module.
- The `bit_builder` module has been deprecated in favour of the new
  `bytes_builder` module.
- The `bit_array` module also contains the `base16_encode` and `base16_decode`
  functions.
- Improved performance of `string.to_graphemes` on JavaScript.
- The `iterator` module gains the `map2` function.
- The `list` module gains the `key_filter` function.
- Fixed a bug on target JavaScript where `Map` equality would not be correctly
  checked for maps of different sizes.
- Fixed a bug where non-byte aligned bit arrays would be printed suboptimally by
  `string.inspect`.

## v0.31.0 - 2023-09-25

- `list.flatten` is no longer deprecated and is kept as a synonym of
  `list.concat`
- The `iterator` module gains the `concat` function.
- The `int` module gains the `bitwise_and`, `bitwise_or`,
  `bitwise_exclusive_or`, `bitwise_not`, `bitwise_shift_left`, and
  `bitwise_shift_right` functions.

## v0.30.2 - 2023-08-31

- Fixed a bug where `base.decode64` could crash on the Erlang target.

## v0.30.1 - 2023-08-06

- Updated to Gleam v0.30.0 syntax.
- Atoms are now shown using `atom.create_from_string` when passed to
  `string.inspect`.
- Fixed a bug where `string.inspect` would show atoms as Gleam custom types even
  when the format is invalid.
- The `iterator` module gains the `yield` function.

## v0.30.0 - 2023-07-16

- The `list` module gains the `list.map2` function.
- `reverse` has been renamed to `negate` in the `order` module.
- A new `reverse` function is added to the `order` module, which reverses an
  ordering function.
- `flatten` has been renamed to `concat` in the `list` module. The old name is
  still available as an alias and is deprecated.

## v0.29.2 - 2023-06-21

- improve `string.join` and `string.concat` performance on JavaScript target.
- The `result` module gains the `try_recover` function.
- The `string` module gains the `byte_size` function.

## v0.29.1 - 2023-06-01

- Fixed a bug on target JavaScript where `regex.check` would not correctly
  execute while using the same regular expression in consecutive calls.
- The `zip` function's second argument in the `list` module gains the `with`
  label.
- The `strict_zip` function's second argument in the `list` module gains the
  `with` label.
- The `pair` module gains the `new` function.

## v0.29.0 - 2023-05-23

- The `result` module gains the `partition` function.
- `dynamic.tupleN` functions now support lists.

## v0.28.2 - 2023-05-09

- Fixed a bug where `dynamic.map` would crash when passed the JavaScript values
  of `null` or `undefined`.
- Fixed a bug where `io.debug` would crash when called in a React Native
  environment.

## v0.28.1 - 2023-04-10

- The `iterator` module gains the `each` function.
- Fixed a bug in maps when running on JavaScript where value membership could be
  incorrectly stated in some cases.
- `result.then` is now an alias of `result.try`; both do the same.
- The `list` module gains the `try_each` function.
- The `dynamic` module gains the `optional_field` function.

## v0.28.0 - 2023-03-26

- `regex.scan` now behaves consistently across both targets when a capture group
  does not capture anything.
- The `Map` type was rewritten as a persistent immutable data structure. This
  results in drastically improved performance when constructing or updating
  maps, especially with large maps.
- The `all` and `any` functions in the `iterator` module are now tail recursive.

## v0.27.0 - 2023-02-26

- The `bool` module gains the `guard` function.
- Fixed a bug where `io.print`, `io.print_error`, and `io.print_debug` would use
  `console.log` and add `"\n"` to the output when running on Deno.
- Fixed a bug where `int.floor_divide` would return the wrong result in certain
  edge-cases.
- The `iterator` module gains the `length` function.

## v0.26.1 - 2023-02-02

- The `prepend` function in the `list` module gains the `this` label.
- The `list` module gains the `group` function.
- The `dynamic` module is able to decode simple JavaScript objects to maps.
  So, the behaviour of the `field` and `object` functions are consistent.
- For a given empty list as an argument, `int.product` now returns `1` instead
  of `0`, and `float.product` now returns `1.0` instead of `0.0`. This mimics
  the behavior of Elixir's `Enum.product/1`.

## v0.26.0 - 2023-01-12

- The `dynamic` module gains the `decode1` function.
- The `float` module gains the `loosely_equals` function.
- The `io` module gains `print_error` and `println_error` functions for
  printing to stderr.
- The `set` module gains the `drop` function.
- The `io.debug` function now prints to stderr instead of stdout when using
  the Erlang target or running in Node.js (but still uses `console.log`
  when running as JavaScript in a browser)
- The `iterator` module gains the `transform` function.
- The `list.at` function now returns `Error(Nil)` if given index is smaller than
  zero, instead of returning the first element.
- Fixed a bug where some string functions would incorrectly handle newlines when
  iterating over graphemes in older JavaScript environments that do not have the
  `Intl.Segmenter` class.
- The `string` module gains `to_utf_codepoints`, `from_utf_codepoints`, and
  `utf_codepoint_to_int` functions.
- Fixed `string.inspect`'s escaping of `"`, `\`, `\n`, `\r`, `\r\n`, and `\t`,
  which in turn fixes `io.debug`'s output of such strings.
- The `bit_string` function in the `dynamic` module now knows how to handle
  JavaScript `Uint8Array`s.

## v0.25.0 - 2022-11-19

- The `bool` module gains the `and` and `or` functions.
- The `float` module gains the `add`, `subtract` and `multiply` functions.
- The `int` module gains the `add`, `subtract` and `multiply` functions.
- Fixed a bug where `list.permutations` would not correctly permutate lists
  with non-unique item values.
- For `regexp.compile` unicode character properties are now used when
  resolving `\B`, `\b`, `\D`, `\d`, `\S`, `\s`, `\W`, and `\w` on target
  Erlang.
- `list.sort` is now tail recursive and will no longer exceed the stack size
  on large inputs on target JavaScript.
- `list.sort` is now a "stable" sort, meaning elements which are equal in
  regards to the given comparison function will keep their previous order.
- Added functions `function.apply1` through `function.apply3` which help
  working with functions in pipelines.
- Fixed a bug where `regex.scan` would not work correctly on utf8.
- The performance of `list.flatten` has been greatly improved.
- The `string_builder` module gains the `join` function.
- The `list` module gains the `shuffle` function.
- `string.split` will now return a list of graphemes if split on an empty
  string (`""`).

## v0.24.0 - 2022-10-15

- `string.slice` is now tail recursive and will no longer exceed the stack size
  on large inputs on target JavaScript.
- Added `int.remainder` and `int.modulo` functions which allow safe remainder
  and modulo operations the way common languages support them.
- Added `int.floor_divide` to complement the truncated `int.divide`.

## v0.23.0 - 2022-09-15

- Fixed `string.inspect` and `io.debug` crashing on improper Erlang lists
  (#333).

## v0.22.3 - 2022-08-09

- Removed a duplicate import.

## v0.22.2 - 2022-08-09

- The list dynamic decoding functions can now decode JavaScript arrays into
  Gleam lists.
- `list.range` is now tail recursive and will not blow the stack with large
  ranges when compiled to JavaScript.
- Fixed a bug where the `list` module's `contains`, `any`, and `all` could
  exhaust the stack when compiling to JavaScript.
- `list.range` and `iterator.range` return values are now inclusive of both
  start and end bounds.

## v0.22.1 - 2022-06-27

- Fixed a bug where `big_string.concat` could crash.
- The `bit_builder` module gains the `from_bit_strings` function.
- Changed `list.contains`, `list.any`, `list.all` so that Gleam can do tail call
  optimization which fixes stack size crashes on Firefox, Chrome and NodeJS
  (#322).

## v0.22.0 - 2022-06-15

- The `float` module gains the `divide` function.
- The `int` module gains the `divide`, `power`, and `square_root` functions.
- The `string` module gains the `first`, `last`, `capitalise` and `inspect`
  functions.
- Fixed a bug where `string_builder.reverse` would break utf8 strings on target
  JavaScript.
- Fixed a bug where `string.reverse` would break utf8 strings on target
  JavaScript.
- Fixed a bug where `string.slice` would break utf8 strings on target
  JavaScript.
- The `string_builder` module loses the `from_float` function. Use
  `float.to_string` instead.
- Fixed the `int.power` and `float.power` functions by properly handling error
  cases.
- The grapheme iterator used by `string.graphemes` is now locale independent on
  target JavaScript.
- Unified `io.debug` to yield Gleam syntax to standard output (stdout) not just
  on JavaScript but also Erlang.

## v0.21.0 - 2022-04-24

- Fixed a bug where record-based map keys would clash in JavaScript.
- The `eunit` Erlang headers are no longer required to compile this package.
- Fixed a bug where the `string.length` function would cause a JavaScript error
  for empty strings on older JavaScript runtimes.
- The `bool` module gains the `to_string` function.
- The `function` module gains the `tap` function.
- The `float` module gains the `random` function.
- The `int` module gains the `random` function.
- The JavaScript target implementation of the `string.replace` received a bug
  fix.
- The `list` module gains a `prepend` function (#284).

## v0.20.0 - 2022-02-22

- The `dynamic` module gains the `decode9` function.
- The `float` module gains the `loosely_compare` function.
- The `string_builder` module gains the `new` function.
- The `bit_builder` module gains the `new` function.
- The `result` module gains the `replace`, `unwrap_both` and `unwrap_error`
  functions.

## v0.19.3 - 2022-01-14

- Fixed a bug where `io.print` and `io.println` may print unicode characters
  incorrectly.
- Fixed a bug where the `dynamic.field` function would return an incorrect error
  value.

## v0.19.2 - 2022-01-09

- The `dynamic.dynamic` function is is no longer a thunk.

## v0.19.1 - 2022-01-09

- The `dynamic.dynamic` function now returns a result.
- The `dynamic.map` function is now curried and requires the decoders for keys
  and values to be supplied.
- The `dynamic.result`, `dynamic.optional`, `dynamic.field`, and `dynamic.list`
  functions are now partially applied.

## v0.19.0 - 2022-01-09

- The `dynamic` module gains the `dynamic` function.
- The shallow `dynamic.list` function has been renamed to
  `dynamic.shallow_list`.
- The shallow `result`, and `tuple*` functions have been removed from the
  `dynamic` module.
- The `dynamic.typed_list` function has been renamed to `dynamic.list`.
- The `dynamic.typed_result` function has been renamed to `dynamic.result`.
- The `dynamic.any` is now available on JavaScript.
- The `dynamic.typed_tuple*` functions have been renamed to `dynamic.tuple*`.
- The `dynamic.field` and `dynamic.element` functions now requires the type of
  the field to be specified.
- The `dynamic.DecodeError` now has a `path` field.
- The decoder functions of the `dynamic` module now return multiple errors.
- The `dynamic.any`, `dynamic.element` and `dynamic.tuple*` functions are now
  partially applied.
- The `dynamic` module gains the `decode2`, `decode3`, `decode4`, `decode5`,
  `decode6`, `decode7`, and `decode8` functions.
- The `int` module gains the `digits` and `undigits` functions.
- The `option` module gains the `lazy_or` and `lazy_unwrap` functions.

## v0.18.1 - 2021-12-19

- The `function` module gains the `constant` function.
- The internal `gleam_stdlib.js` module has been renamed to `gleam_stdlib.mjs`.

## v0.18.0 - 2021-11-23

## v0.18.0-rc1 - 2021-11-23

- Converted to use the Gleam build tool, not rebar3.
- The `iterator` module gains the `first` and `at` functions.
- The `list` module renames the `head` and `tail` functions to `first` and
  `rest`.
- The `list.at` function now behaves uniformly to `iterator.at`.
- `int.to_base_string` now returns a `Result(Int, InvalidBase)`.
- The `int` module gains the `to_base2`, `to_base8`, `to_base16` and `to_base36`
  functions.

## v0.17.1 - 2021-09-15

- `uri.parse` now returns a result.

## v0.17.0 - 2021-09-11

- All modules have been updated to work on JavaScript as well as Erlang.
- The `bit_string` module gains the `concat` function and has the `part`
  function renamed to `slice`.
- The `os` module has been removed in favour of target specific libraries.
- The `rescue` function has been removed from the `function` library in favour
  of target specific versions in Erlang and JavaScript specific libraries.
- The `map.update` function now uses `Option` rather than `Result`.
- The `iterator` module gains the `fold_until` and `try_fold` functions.
- The `bit_string` module loses the u32 functions in favour of bit string
  literals.
- The `dynamic` module loses the `atom` function and gains the `classify`
  function.
- The `dynamic.option` function has been renamed to `optional` and made more
  permissive to other null values.
- The `dynamic.result` function has been made more permissive to other result
  values.
- The `dynamic.thunk` function has been removed.
- The `dynamic.element` label `position` was renamed to `get`.
- The `dynamic.element` now accepts negative indexes.
- The `io.get_line` function has been moved to the `gleam_erlang` library.
- The `atom` module has been moved to the `gleam_erlang` library.
- Prelude types like `Result`, `List` etc. are no longer redefined in their
  stdlib modules.
- The `dynamic` module functions now return structured error values instead of a
  string error description.
- The `string` module gains the `to_option` function.
- Fixed a bug where `io.print` could crash when printing special characters.
- The `regex.Match` record no longer has the `byte_index` field any more.
- The `should` module has been moved to the `gleam_should_assertions` package.
- The `uri.percent_encode` function has a slightly different behaviour. For
  example spaces are encoded as `%20`, not as `+`.
- The order of the arguments of the the function accepted by the
  `list.map_fold`, `list.fold`, `list.fold_right`, `list.index_fold`,
  `list.try_fold`, `list.fold_until`, `list.reduce`, `list.scan`, `map.fold`,
  `set.fold`, `iterator.fold`, `iterator.scan`, `iterator.reduce`,
  `iterator.fold_until`, and `iterator.try_fold` have been flipped.

## v0.16.0 - 2021-06-17

- The `list` module gains the `interleave`, `flat_map` and `transpose`
  functions.
- The `option` module gains the `all` and `values` functions.
- The `os` module now uses unicode to encode/decode environment variables.
  This fixes an issue when non-latin characters are present in environment.
- The `result` module gains the `values` function.
- All modules now use the new `#(a, b, ...)` tuple syntax.

## v0.15.0 - 2021-05-05

- The `list.split_while` function's second argument now has the label
  `satisfying` to match the other `_while` functions in `list` and `iterator`.
- The `dynamic` module gains the `tuple3`, `tuple4`, `tuple5`, `tuple6`
  functions and their typed equivalents `typed_tuple3`, `typed_tuple4`,
  `typed_tuple5`, `typed_tuple6`.
- The `list` module gains the `combinations`, `combination_pairs`, `drop_while`,
  `map_fold`, `take_while`, `reduce`, `chunk`, `sized_chunk`, `last` and `scan`
  functions.
- The `iterator` module gains the `index`, `iterate`, `zip`, `scan`, `last`,
  `take_while`, `drop_while`, `chunk`, `sized_chunk`, `intersperse`,
  `interleave`, `reduce`, `any`, `all`, `empty`, `once` and `single` functions.
- Breaking change in `iterator.take`. Now it returns an iterator instead of a
  list.
- The `string` module gains the `crop` function.

## v0.14.0 - 2021-02-18

- The `list` modules gains the `fold_until`, `window`, and `window_by_2`
  functions.
- The `int` module gains the `clamp` function.
- The `float` module gains the `clamp` function.
- The `io` module gains the `get_line` function.

## v0.13.0 - 2021-01-13

- The `int` module gains the `absolute_value`, `sum` and `product` functions.
- The `float` module gains the `sum` and `product` functions.
- The `result` module gains the `lazy_or`, `lazy_unwrap`, and `replace_error`
  functions.
- The `bool` module gains the `nand`, `nor`, `exclusive_nor`, and `exclusive_or`
  functions.
- The `bit_builder` module gains the `from_string_builder` function.
- The `list` modules gains the `index_fold`, `permutations`, and `try_fold`
  functions.
- Breaking change in `queue.from_list`. The head element in the list becomes the
  first element in the queue.
- Fix `queue.pop_back` and `queue.pop_front`

## v0.12.0 - 2020-11-04

- The `function` module gains `curry2` to `curry6`.
- The `list` module gains the `each`, and `partition` functions.
- The `int` and `float` modules gain the `negate` function.
- The `int` module gains the `to_float` function.
- The `result` module gains the `all` function.
- The `dynamic` module gains the `option`, `result` and `typed_result`
  functions.
- The `uri` module gains the `percent_encode` and `percent_decode` functions.
- The `os` module gains the `erlang_timestamp` function.
- The `iterator` module gains the `append`, `flatten`, `flat_map`, `step`,
  and `find` functions.

## v0.11.0 - 2020-08-22

- Fix `uri.parse_query` to handle the case where query parameters are present
  without a value.
- The types for `list.find_map` have been relaxed.
- The `dynamic.typed_list` argument label has changed from `containing` to
  `of`.
- The `dynamic` module gains the `any` function.
- The `bit_builder` module gains the `from_string` function.
- The `list` module gains the `key_set` and `unzip` function.
- The `function` module gains the `rescue` function.
- The `float` module gains the `power`, `square_root`, and `absolute_value`
  functions.

## v0.10.1 - 2020-07-01

- Fix `dynamic.string` to check that binary contains only utf8 characters.

## v0.10.0 - 2020-06-30

- `bit_string` module created with `from_string`, `byte_size`, `append`,
  `part`, `to_string`, `is_utf8`, `int_to_u32` and `int_from_u32` functions.
- The `bit_builder` module has been introduced with `prepend`, `append`,
  `prepend_builder`, `append_builder`, `prepend_string`, `append_string`,
  `concat`, `from_bit_string`, `to_bit_string`, and `byte_size` functions.
- The `iodata` module has been renamed to `string_builder`.
- `os` module created with `get_env`, `insert_env`, `delete_env` and
  `system_time`.
- The `string` module gains the `split_once` and `utf_codepoint` functions.
- The `dynamic` module gains the `bit_string` function.
- The `uri` module gains the `origin` and `merge` function.
- The `io.debug` function returns the printed term.
- The `dynamic.list` function has been renamed to `dynamic.typed_list`.
- The `dynamic.opaque_list` function has been renamed to `dynamic.list`.
- The `dynamic.tuple2_of` function has been renamed to `dynamic.typed_tuple2`.
- The `list.traverse` function has been renamed to `list.try_map`.
- The `list.traverse` first argument gains the label `over`.
- The `option` module gains the the `map`, `flatten`, `then` and `or`
  functions.
- The `result` module gains the the `or` function.
- Created the `regex` module with the `from_string`, `compile`, `check`,
  `split` and `scan` functions.
- The `list` module gains the the `pop`, `pop_map` and `key_pop` functions.
- `base` module created with `encode64`, `decode64`, `url_encode64` and
  `url_decode64`.

## v0.9.0 - 2020-05-26

- Created the `iterator` module with the `unfold`, `repeatedly`, `repeat`,
  `from_list`, `fold`, `run`, `to_list`, `take`, `drop`, `map`, `filter`,
  `cycle`, and `range` functions.
- Created the `set` module with the `new`, `insert`, `delete`, `to_list`,
  `from_list`, `fold`, `take`, `union`, `intersection`, and `contains`
  functions.
- Created the `io` module with the `print`, `println`, and `debug` functions.
- Created the `queue` module with the `new`, `from_list`, `to_list`,
  `is_empty`, `length`, `push_back`, `push_front`, `pop_back`, `pop_front`,
  `reverse`, `is_logically_equal`, and `is_equal` functions.
- Created the `option` module containing the `Option` type and the `is_some`
  and `is_none` functions.
- Created the `option` module containing the `Option` type and the `is_some`,
  `is_none`, `to_result`, `from_result` and `unwrap` functions.
- Removed the `Option` alias and the `none` function from the `result` module.
- The `result` module gains the `nil_error` function.
- The `string` module gains `trim`, `trim_left`, `trim_right`, `starts_with`,
  `ends_with`, `slice`, `pad_left`, `pad_right` `drop_left`, `drop_right`,
  `pop_grapheme` and `to_graphemes` functions.
- `uri` module created with `parse`, `parse_query`, `path_segments`,
  `query_to_string` and `to_string`.
- The `dynamic` module gains the `map`, `opaque_list`, `tuple2`, and
  `tuple2_of` functions.
- The `list` module gains the `filter_map` function.
- The `list.contains` label `has` has been changed to `any`.
- The `list.sort` label `sort_by` has been changed to `by`.
- The `list.fold`'s first argument gained the label `over`.
- The `map.fold`'s first argument gained the label `over`.
- The `map.take`'s `drop` argument has been changed to `keeping`.

## v0.8.0 - 2020-04-28

- The error type for `atom.from_string` has been renamed to `FromStringError`.
- The `string` module gains `contains` and `repeat` functions.
- The `expect` module has been renamed to `should`. Functions in the module
  starting with `is_` have been changed to `be_`.
- The `string.replace` and `iodata.replace` `all` argument label has been
  changed to `each`.
- The `string` module gains `is_empty`, `join` and `concat` functions.
- The `int` module gains `is_even` and `is_odd` functions.
- The `list.length` function now accepts a labelled argument.
- The `list.length` function now accepts a labelled argument.
- The the second argument of `bool.compare`, `float.compare`, `int.compare`,
  and `order.compare` now have the label `with`.
- The `dynamic.unsafe_coerce` function now only accepts Dynamic data.
- The `dynamic` decoder functions no longer print the entire value in their
  error messages, to avoid large errors.

## v0.7.0 - 2020-03-03

- The `result` module gains an `Option` type alias.
- The `function` module has been created with `identity`, `compose`, and
  `flip` functions.
- The error type of `list.find_map` is now `Nil`.
- The labels for `list.split` are now `split(list: _, at: _)`.

## v0.6.0 - 2019-12-23

- Syntax has been updated for Gleam v0.6.0.
- The `dynamic` module gains an `element` for decoding tuples.

## v0.5.0 - 2019-12-16

- Syntax has been updated for Gleam v0.5.
- Labels have been added to functions throughout the stdlib.
- `map.fetch` has been renamed to `map.get` and `map.put` to `map.insert`.
- `list.find` has been renamed `list.find_map` and a new `list.find` has been
  introduced.
- The `pair` module gains the `map_first`, and `map_second` functions.
- The `pair.Pair` type has been replaced with a 2 element anonymous struct.
- The `triple` module has been removed.
- The `string` module gains the `compare` function.
- The `float` module gains the `max`, and `min` functions.
- The `int` module gains the `max`, and `min` functions.
- The `Any` type and module have been renamed to `Dynamic`.

## v0.4.0 - 2019-09-19

- Syntax has been updated for Gleam v0.4.
- The `map_dict` module has been renamed to `map`.
- `list:sort` now requires a compare function as comparison operators
  now only work on Ints.
- `list:sort`'s performance has been slightly optimised.
- The `float` module gains a `compare` function.
- `any.tuple` has been renamed `any.pair`.
- The `tuple` module has been renamed to `pair` and has a `Pair` type.
- `pair.fetch` has been replaced with `list.key_find`.
- `triple` module has been created with type `Triple`.
- The error type for `float.parse`, `int.parse`, `list.head`, `list.tail`,
  `list.find`, `list.at`, `map.fetch`, and `map.update` is now `Nil`.

## v0.3.1 - 2019-08-08

- `result:map_error` has been relaxed to allow mapping to a different error
  type.

## v0.3.0 - 2019-06-25

- The `map_dict` module gains a `fold` function.
- All modules moved under the `std` namespace.
- The `http` module has been split out into the `gleam_http` package.

## v0.2.0 - 2019-05-11

- Library renamed to `gleam_stdlib`.
- The `map_dict` module gains `update`, `merge` and `delete` functions.
- The `bool` module gains a `compare` function.
- The `int` module gains a `compare` function.
- The `list` module gains `range`, `repeat`, `split`, `split_while` and
  `strict_zip` functions.

## v0.1.2 - 2019-04-25

- The `list` module gains `at`, `all`, `any`, `index_map`, `intersperse`,
  `sort`, `unique`, and `zip` functions.
- `map_dict:Map` renamed to `map_dict:MapDict`.
- The `map_dict` module gains `drop`, and `take` functions.
- The `str` module gains `append` function and loses `from_int`, `parse_int`,
  `from_float`, `parse_float`, and `base_from_int`.
- `int` module created with `parse`, `to_string`, and `to_base_string`.
- `float` module created with `ceiling`, `floor`, `round`, `truncate`,
  `parse`, and `to_string`.

## v0.1.1 - 2019-04-17

- Included missing gleam.toml in hex package.

## v0.1.0 - 2019-04-15

- Initial release!<|MERGE_RESOLUTION|>--- conflicted
+++ resolved
@@ -21,10 +21,7 @@
 - The `list` module gains the `count` function.
 - The `update` function of the `dict` module has been deprecated in favour
   of `upsert` and `update` will be used with a different signature in future.
-<<<<<<< HEAD
-=======
 - The behaviour of the string trim functions is now consistent across targets.
->>>>>>> 3ef0a879
 
 ## v0.38.0 - 2024-05-24
 
