--- conflicted
+++ resolved
@@ -2,11 +2,8 @@
 
 ## Unreleased
 
-<<<<<<< HEAD
+- The `function` module gains the `constant` function.
 - The `int` module gains the `digits` and `undigits` functions.
-=======
-- The `function` module gains the `constant` function.
->>>>>>> 6b208c09
 
 ## v0.18.0 - 2021-11-23
 
