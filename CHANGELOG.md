# Changelog

## Unreleased

- The `float` module gains the `divide` function.
- The `int` module gains the `divide`, `power`, and `square_root` functions.
<<<<<<< HEAD
- The `string` module gains the `first`, `last`, and `capitalize` functions.
- Fixed a bug where `string.reverse` would break utf8 strings on target JavaScript.
- Fixed a bug where `string.slice` would break utf8 strings on target JavaScript.
=======
- The `string` module gains the `first`, `last`, and `capitalise` functions.
>>>>>>> 81fbb692

## v0.21.0 - 2022-04-24

- Fixed a bug where record-based map keys would clash in JavaScript.
- The `eunit` Erlang headers are no longer required to compile this package.
- Fixed a bug where the `string.length` function would cause a JavaScript error
  for empty strings on older JavaScript runtimes.
- The `bool` module gains the `to_string` function.
- The `function` module gains the `tap` function.
- The `float` module gains the `random` function.
- The `int` module gains the `random` function.
- The JavaScript target implementation of the `string.replace` received a bug
  fix.
- The `list` module gains a `prepend` function. (#284)

## v0.20.0 - 2022-02-22

- The `dynamic` module gains the `decode9` function.
- The `float` module gains the `loosely_compare` function.
- The `string_builder` module gains the `new` function.
- The `bit_builder` module gains the `new` function.
- The `result` module gains the `replace`, `unwrap_both` and `unwrap_error`
  functions.

## v0.19.3 - 2022-01-14

- Fixed a bug where `io.print` and `io.println` may print unicode characters
  incorrectly.
- Fixed a bug where the `dynamic.field` function would return an incorrect error
  value.

## v0.19.2 - 2022-01-09

- The `dynamic.dynamic` function is is no longer a thunk.

## v0.19.1 - 2022-01-09

- The `dynamic.dynamic` function now returns a result.
- The `dynamic.map` function is now curried and requires the decoders for keys
  and values to be supplied.
- The `dynamic.result`, `dynamic.optional`, `dynamic.field`, and `dynamic.list`
  functions are now partially applied.

## v0.19.0 - 2022-01-09

- The `dynamic` module gains the `dynamic` function.
- The shallow `dynamic.list` function has been renamed to
  `dynamic.shallow_list`.
- The shallow `result`, and `tuple*` functions have been removed from the
  `dynamic` module.
- The `dynamic.typed_list` function has been renamed to `dynamic.list`.
- The `dynamic.typed_result` function has been renamed to `dynamic.result`.
- The `dynamic.any` is now available on JavaScript.
- The `dynamic.typed_tuple*` functions have been renamed to `dynamic.tuple*`.
- The `dynamic.field` and `dynamic.element` functions now requires the type of
  the field to be specified.
- The `dynamic.DecodeError` now has a `path` field.
- The decoder functions of the `dynamic` module now return multiple errors.
- The `dynamic.any`, `dynamic.element` and `dynamic.tuple*` functions are now
  partially applied.
- The `dynamic` module gains the `decode2`, `decode3`, `decode4`, `decode5`,
  `decode6`, `decode7`, and `decode8` functions.
- The `int` module gains the `digits` and `undigits` functions.
- The `option` module gains the `lazy_or` and `lazy_unwrap` functions.

## v0.18.1 - 2021-12-19

- The `function` module gains the `constant` function.
- The internal `gleam_stdlib.js` module has been renamed to `gleam_stdlib.mjs`.

## v0.18.0 - 2021-11-23

## v0.18.0-rc1 - 2021-11-23

- Converted to use the Gleam build tool, not rebar3.
- The `iterator` module gains the `first` and `at` functions.
- The `list` module renames the `head` and `tail` functions to `first` and `rest`.
- The `list.at` function now behaves uniformly to `iterator.at`.
- `int.to_base_string` now returns a `Result(Int, InvalidBase)`.
- The `int` module gains the `to_base2`, `to_base8`, `to_base16` and `to_base36` functions.

## v0.17.1 - 2021-09-15

- `uri.parse` now returns a result.

## v0.17.0 - 2021-09-11

- All modules have been updated to work on JavaScript as well as Erlang.
- The `bit_string` module gains the `concat` function and has the `part`
  function renamed to `slice`.
- The `os` module has been removed in favour of target specific libraries.
- The `rescue` function has been removed from the `function` library in favour
  of target specific versions in Erlang and JavaScript specific libraries.
- The `map.update` function now uses `Option` rather than `Result`.
- The `iterator` module gains the `fold_until` and `try_fold` functions.
- The `bit_string` module loses the u32 functions in favour of bit string literals.
- The `dynamic` module loses the `atom` function and gains the `classify` function.
- The `dynamic.option` function has been renamed to `optional` and made more
  permissive to other null values.
- The `dynamic.result` function has been made more permissive to other result values.
- The `dynamic.thunk` function has been removed.
- The `dynamic.element` label `postion` was renamed to `get`.
- The `dynamic.element` now accepts negative indexes.
- The `io.get_line` function has been moved to the `gleam_erlang` library.
- The `atom` module has been moved to the `gleam_erlang` library.
- Prelude types like `Result`, `List` etc. are no longer redefined in their
  stdlib modules.
- The `dynamic` module functions now return structured error values instead of a
  string error description.
- The `string` module gains the `to_option` function.
- Fixed a bug where `io.print` could crash when printing special characters.
- The `regex.Match` record no longer has the `byte_index` field any more.
- The `should` module has been moved to the `gleam_should_assertions` package.
- The `uri.percent_encode` function has a slightly different behaviour. For
  example spaces are encoded as `%20`, not as `+`.
- The order of the arguments of the the function accepted by the
  `list.map_fold`, `list.fold`, `list.fold_right`, `list.index_fold`,
  `list.try_fold`, `list.fold_until`, `list.reduce`, `list.scan`, `map.fold`,
  `set.fold`, `iterator.fold`, `iterator.scan`, `iterator.reduce`,
  `iterator.fold_until`, and `iterator.try_fold` have been flipped.

## v0.16.0 - 2021-06-17

- The `list` module gains the `interleave`, `flat_map` and `transpose` functions.
- The `option` module gains the `all` and `values` functions.
- The `os` module now uses unicode to encode/decode environment variables.
  This fixes an issue when non-latin characters are present in environment.
- The `result` module gains the `values` function.
- All modules now use the new `#(a, b, ...)` tuple syntax.

## v0.15.0 - 2021-05-05

- The `list.split_while` function's second argument now has the label
  `satisfying` to match the other `_while` functions in `list` and `iterator`.
- The `dynamic` module gains the `tuple3`, `tuple4`, `tuple5`, `tuple6`
  functions and their typed equivalents `typed_tuple3`, `typed_tuple4`,
  `typed_tuple5`, `typed_tuple6`.
- The `list` module gains the `combinations`, `combination_pairs`, `drop_while`,
  `map_fold`, `take_while`, `reduce`, `chunk`, `sized_chunk`, `last` and `scan`
  functions.
- The `iterator` module gains the `index`, `iterate`, `zip`, `scan`, `last`,
  `take_while`, `drop_while`, `chunk`, `sized_chunk`, `intersperse`, `interleave`, `reduce`,
  `any`, `all`, `empty`, `once` and `single` functions.
- Breaking change in `iterator.take`. Now it returns an iterator instead of a list.
- The `string` module gains the `crop` function.

## v0.14.0 - 2021-02-18

- The `list` modules gains the `fold_until`, `window`, and `window_by_2` functions.
- The `int` module gains the `clamp` function.
- The `float` module gains the `clamp` function.
- The `io` module gains the `get_line` function.

## v0.13.0 - 2021-01-13

- The `int` module gains the `absolute_value`, `sum` and `product` functions.
- The `float` module gains the `sum` and `product` functions.
- The `result` module gains the `lazy_or`, `lazy_unwrap`, and `replace_error` functions.
- The `bool` module gains the `nand`, `nor`, `exclusive_nor`, and `exclusive_or` functions.
- The `bit_builder` module gains the `from_string_builder` function.
- The `list` modules gains the `index_fold`, `permutations`, and `try_fold` functions.
- Breaking change in `queue.from_list`. The head element in the list becomes the
  first element in the queue.
- Fix `queue.pop_back` and `queue.pop_front`

## v0.12.0 - 2020-11-04

- The `function` module gains `curry2` to `curry6`.
- The `list` module gains the `each`, and `partition` functions.
- The `int` and `float` modules gain the `negate` function.
- The `int` module gains the `to_float` function.
- The `result` module gains the `all` function.
- The `dynamic` module gains the `option`, `result` and `typed_result`
  functions.
- The `uri` module gains the `percent_encode` and `percent_decode` functions.
- The `os` module gains the `erlang_timestamp` function.
- The `iterator` module gains the `append`, `flatten`, `flat_map`, `step`,
  and `find` functions.

## v0.11.0 - 2020-08-22

- Fix `uri.parse_query` to handle the case where query parameters are present
  without a value.
- The types for `list.find_map` have been relaxed.
- The `dynamic.typed_list` argument label has changed from `containing` to
  `of`.
- The `dynamic` module gains the `any` function.
- The `bit_builder` module gains the `from_string` function.
- The `list` module gains the `key_set` and `unzip` function.
- The `function` module gains the `rescue` function.
- The `float` module gains the `power`, `square_root`, and `absolute_value`
  functions.

## v0.10.1 - 2020-07-01

- Fix `dynamic.string` to check that binary contains only utf8 characters.

## v0.10.0 - 2020-06-30

- `bit_string` module created with `from_string`, `byte_size`, `append`,
  `part`, `to_string`, `is_utf8`, `int_to_u32` and `int_from_u32` functions.
- The `bit_builder` module has been introduced with `prepend`, `append`,
  `prepend_builder`, `append_builder`, `prepend_string`, `append_string`,
  `concat`, `from_bit_string`, `to_bit_string`, and `byte_size` functions.
- The `iodata` module has been renamed to `string_builder`.
- `os` module created with `get_env`, `insert_env`, `delete_env` and
  `system_time`.
- The `string` module gains the `split_once` and `utf_codepoint` functions.
- The `dynamic` module gains the `bit_string` function.
- The `uri` module gains the `origin` and `merge` function.
- The `io.debug` function returns the printed term.
- The `dynamic.list` function has been renamed to `dynamic.typed_list`.
- The `dynamic.opaque_list` function has been renamed to `dynamic.list`.
- The `dynamic.tuple2_of` function has been renamed to `dynamic.typed_tuple2`.
- The `list.traverse` function has been renamed to `list.try_map`.
- The `list.traverse` first argument gains the label `over`.
- The `option` module gains the the `map`, `flatten`, `then` and `or`
  functions.
- The `result` module gains the the `or` function.
- Created the `regex` module with the `from_string`, `compile`, `check`,
  `split` and `scan` functions.
- The `list` module gains the the `pop`, `pop_map` and `key_pop` functions.
- `base` module created with `encode64`, `decode64`, `url_encode64` and
  `url_decode64`.

## v0.9.0 - 2020-05-26

- Created the `iterator` module with the `unfold`, `repeatedly`, `repeat`,
  `from_list`, `fold`, `run`, `to_list`, `take`, `drop`, `map`, `filter`,
  `cycle`, and `range` functions.
- Created the `set` module with the `new`, `insert`, `delete`, `to_list`,
  `from_list`, `fold`, `take`, `union`, `intersection`, and `contains`
  functions.
- Created the `io` module with the `print`, `println`, and `debug` functions.
- Created the `queue` module with the `new`, `from_list`, `to_list`,
  `is_empty`, `length`, `push_back`, `push_front`, `pop_back`, `pop_front`,
  `reverse`, `is_logically_equal`, and `is_equal` functions.
- Created the `option` module containing the `Option` type and the `is_some`
  and `is_none` functions.
- Created the `option` module containing the `Option` type and the `is_some`,
  `is_none`, `to_result`, `from_result` and `unwrap` functions.
- Removed the `Option` alias and the `none` function from the `result` module.
- The `result` module gains the `nil_error` function.
- The `string` module gains `trim`, `trim_left`, `trim_right`, `starts_with`,
  `ends_with`, `slice`, `pad_left`, `pad_right` `drop_left`, `drop_right`,
  `pop_grapheme` and `to_graphemes` functions.
- `uri` module created with `parse`, `parse_query`, `path_segments`,
  `query_to_string` and `to_string`.
- The `dynamic` module gains the `map`, `opaque_list`, `tuple2`, and
  `tuple2_of` functions.
- The `list` module gains the `filter_map` function.
- The `list.contains` label `has` has been changed to `any`.
- The `list.sort` label `sort_by` has been changed to `by`.
- The `list.fold`'s first argument gained the label `over`.
- The `map.fold`'s first argument gained the label `over`.
- The `map.take`'s `drop` arguement has been changed to `keeping`.

## v0.8.0 - 2020-04-28

- The error type for `atom.from_string` has been renamed to `FromStringError`.
- The `string` module gains `contains` and `repeat` functions.
- The `expect` module has been renamed to `should`. Functions in the module
  starting with `is_` have been changed to `be_`.
- The `string.replace` and `iodata.replace` `all` arguement label has been
  changed to `each`.
- The `string` module gains `is_empty`, `join` and `concat` functions.
- The `int` module gains `is_even` and `is_odd` functions.
- The `list.length` function now accepts a labelled argument.
- The `list.length` function now accepts a labelled argument.
- The the second argument of `bool.compare`, `float.compare`, `int.compare`,
  and `order.compare` now have the label `with`.
- The `dynamic.unsafe_coerce` function now only accepts Dynamic data.
- The `dynamic` decoder functions no longer print the entire value in their
  error messages, to avoid large errors.

## v0.7.0 - 2020-03-03

- The `result` module gains an `Option` type alias.
- The `function` module has been created with `identity`, `compose`, and
  `flip` functions.
- The error type of `list.find_map` is now `Nil`.
- The labels for `list.split` are now `split(list: _, at: _)`.

## v0.6.0 - 2019-12-23

- Syntax has been updated for Gleam v0.6.0.
- The `dynamic` module gains an `element` for decoding tuples.

## v0.5.0 - 2019-12-16

- Syntax has been updated for Gleam v0.5.
- Labels have been added to functions throughout the stdlib.
- `map.fetch` has been renamed to `map.get` and `map.put` to `map.insert`.
- `list.find` has been renamed `list.find_map` and a new `list.find` has been
  introduced.
- The `pair` module gains the `map_first`, and `map_second` functions.
- The `pair.Pair` type has been replaced with a 2 element anonymous struct.
- The `triple` module has been removed.
- The `string` module gains the `compare` function.
- The `float` module gains the `max`, and `min` functions.
- The `int` module gains the `max`, and `min` functions.
- The `Any` type and module have been renamed to `Dynamic`.

## v0.4.0 - 2019-09-19

- Syntax has been updated for Gleam v0.4.
- The `map_dict` module has been renamed to `map`.
- `list:sort` now requires a compare function as comparison operators
  now only work on Ints.
- `list:sort`'s performance has been slightly optimised.
- The `float` module gains a `compare` function.
- `any.tuple` has been renamed `any.pair`.
- The `tuple` module has been renamed to `pair` and has a `Pair` type.
- `pair.fetch` has been replaced with `list.key_find`.
- `triple` module has been created with type `Triple`.
- The error type for `float.parse`, `int.parse`, `list.head`, `list.tail`,
  `list.find`, `list.at`, `map.fetch`, and `map.update` is now `Nil`.

## v0.3.1 - 2019-08-08

- `result:map_error` has been relaxed to allow mapping to a different error
  type.

## v0.3.0 - 2019-06-25

- The `map_dict` module gains a `fold` function.
- All modules moved under the `std` namespace.
- The `http` module has been split out into the `gleam_http` package.

## v0.2.0 - 2019-05-11

- Library renamed to `gleam_stdlib`.
- The `map_dict` module gains `update`, `merge` and `delete` functions.
- The `bool` module gains a `compare` function.
- The `int` module gains a `compare` function.
- The `list` module gains `range`, `repeat`, `split`, `split_while` and
  `strict_zip` functions.

## v0.1.2 - 2019-04-25

- The `list` module gains `at`, `all`, `any`, `index_map`, `intersperse`,
  `sort`, `unique`, and `zip` functions.
- `map_dict:Map` renamed to `map_dict:MapDict`.
- The `map_dict` module gains `drop`, and `take` functions.
- The `str` module gains `append` function and loses `from_int`, `parse_int`,
  `from_float`, `parse_float`, and `base_from_int`.
- `int` module created with `parse`, `to_string`, and `to_base_string`.
- `float` module created with `ceiling`, `floor`, `round`, `truncate`,
  `parse`, and `to_string`.

## v0.1.1 - 2019-04-17

- Included missing gleam.toml in hex package.

## v0.1.0 - 2019-04-15

- Initial release!<|MERGE_RESOLUTION|>--- conflicted
+++ resolved
@@ -4,13 +4,9 @@
 
 - The `float` module gains the `divide` function.
 - The `int` module gains the `divide`, `power`, and `square_root` functions.
-<<<<<<< HEAD
-- The `string` module gains the `first`, `last`, and `capitalize` functions.
+- The `string` module gains the `first`, `last`, and `capitalise` functions.
 - Fixed a bug where `string.reverse` would break utf8 strings on target JavaScript.
 - Fixed a bug where `string.slice` would break utf8 strings on target JavaScript.
-=======
-- The `string` module gains the `first`, `last`, and `capitalise` functions.
->>>>>>> 81fbb692
 
 ## v0.21.0 - 2022-04-24
 
