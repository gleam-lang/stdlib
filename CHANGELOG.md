--- conflicted
+++ resolved
@@ -2,11 +2,6 @@
 
 ## Unreleased
 
-<<<<<<< HEAD
-- ...
-
-## v0.28.1 - 23-04-10
-=======
 - The `result` module gains the `try_recover` function.
 
 ## v0.29.1 - 2023-06-01
@@ -30,7 +25,6 @@
   environment.
 
 ## v0.28.1 - 2023-04-10
->>>>>>> 0449a9b9
 
 - The `iterator` module gains the `each` function.
 - Fixed a bug in maps when running on JavaScript where value membership could be
