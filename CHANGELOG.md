--- conflicted
+++ resolved
@@ -2,9 +2,6 @@
 
 ## v0.68.0 - Unreleased
 
-<<<<<<< HEAD
-- The `bit_array` module gains the `split` and `split_once` functions.
-=======
 - The dict implementation has been rewritten implementing the CHAMP (Compressed
   Hash Array Mapped Prefix-trees) data structure as described by M.J. Steindorfer
   and J.J. Vinju in Optimizing Hash-Array Mapped Tries for Fast and Lean
@@ -15,6 +12,7 @@
 - `uri.query_to_string` now correctly handles `+` in query params.
 - The deprecated `result.then`, `result.unwrap_both`, `function.tap`,
   `int.digits`, and `int.undigits` functions have been removed.
+- The `bit_array` module gains the `split` and `split_once` functions.
 
 ## v0.67.1 - 2025-12-03
 
@@ -119,7 +117,6 @@
 
 - The performance of `dict.is_empty` has been improved.
 - The `flip` function in the `function` module has been deprecated.
->>>>>>> a58b9e17
 - The `uri` module gains the `empty` value, representing an empty URI which
   equivalent to `""`.
 
