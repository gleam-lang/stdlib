--- conflicted
+++ resolved
@@ -2,13 +2,10 @@
 
 ## Unreleased
 
-<<<<<<< HEAD
 - The `float` module gains the `divide` function.
 - The `int` module gains the `divide` function.
-=======
 - The `int` module gains the `power` function.
 - The `int` module gains the `square_root` function.
->>>>>>> 4d13e36b
 
 ## v0.21.0 - 2022-04-24
 
