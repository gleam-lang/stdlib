--- conflicted
+++ resolved
@@ -621,23 +621,17 @@
 }
 
 export function decode_map(data) {
+  if(data instanceof PMap) {
+    return new Ok(data)
+  }
   if (data instanceof Map) {
-<<<<<<< HEAD
     return new Ok(PMap.fromMap(data));
   }
   const proto = Object.getPrototypeOf(data);
   if (proto === Object.prototype || proto === null) {
     return new Ok(PMap.fromObject(data));
   }
-  return data instanceof PMap ? new Ok(data) : decoder_error("Map", data);
-=======
-    return new Ok(data)
-  }
-  if (typeof data === 'object' && data !== null && Object.getPrototypeOf(data) == Object.getPrototypeOf({})) {
-    return new Ok(new Map(Object.entries(data)))
-  }
-  return  decoder_error("Map", data);
->>>>>>> 589a7466
+  return decoder_error("Map", data);
 }
 
 export function decode_option(data, decoder) {
