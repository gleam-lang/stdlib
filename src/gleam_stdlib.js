--- conflicted
+++ resolved
@@ -16,7 +16,6 @@
 
 export function int_to_base_string(int, base) {
     return int.toString(base)
-<<<<<<< HEAD
 }
 
 export function parse_float(value) {
@@ -54,6 +53,4 @@
 
 export function power(x, y) {
     return Math.pow(x, y)
-=======
->>>>>>> 363d0a0c
 }