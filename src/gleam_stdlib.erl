-module(gleam_stdlib).

-export([
    map_get/2, iodata_append/2, identity/1, parse_int/1, parse_float/1,
    less_than/2, string_pop_grapheme/1, string_pop_codeunit/1,
    string_starts_with/2, wrap_list/1, string_ends_with/2, string_pad/4,
<<<<<<< HEAD
    decode_map/1, uri_parse/1, decode_result/1, bit_array_slice/3,
    decode_bit_array/1, percent_encode/1, percent_decode/1, base_decode64/1,
    parse_query/1, bit_array_concat/1, bit_array_base64_encode/2,
    size_of_tuple/1, decode_tuple/1, decode_tuple2/1, decode_tuple3/1,
    decode_tuple4/1, decode_tuple5/1, decode_tuple6/1, tuple_get/2,
    classify_dynamic/1, print/1, println/1, print_error/1, println_error/1,
    inspect/1, float_to_string/1, int_from_base_string/2,
    utf_codepoint_list_to_string/1, contains_string/2, crop_string/2,
    base16_encode/1, base16_decode/1, string_replace/3, slice/3,
    bit_array_to_int_and_size/1, bit_array_pad_to_bytes/1, bit_array_split_once/2,
    bit_array_split/2
=======
    uri_parse/1, bit_array_slice/3, percent_encode/1, percent_decode/1,
    base64_decode/1, parse_query/1, bit_array_concat/1,
    base64_encode/2, tuple_get/2, classify_dynamic/1, print/1,
    println/1, print_error/1, println_error/1, inspect/1, float_to_string/1,
    int_from_base_string/2, utf_codepoint_list_to_string/1, contains_string/2,
    crop_string/2, base16_encode/1, base16_decode/1, string_replace/3, slice/3,
    bit_array_to_int_and_size/1, bit_array_pad_to_bytes/1, index/2, list/5,
    dict/1, int/1, float/1, bit_array/1, is_null/1
>>>>>>> a58b9e17
]).

%% Taken from OTP's uri_string module
-define(DEC2HEX(X),
    if ((X) >= 0) andalso ((X) =< 9) -> (X) + $0;
        ((X) >= 10) andalso ((X) =< 15) -> (X) + $A - 10
    end).

%% Taken from OTP's uri_string module
-define(HEX2DEC(X),
    if ((X) >= $0) andalso ((X) =< $9) -> (X) - $0;
        ((X) >= $A) andalso ((X) =< $F) -> (X) - $A + 10;
        ((X) >= $a) andalso ((X) =< $f) -> (X) - $a + 10
    end).

-define(is_lowercase_char(X),
        (X > 96 andalso X < 123)).
-define(is_underscore_char(X),
        (X == 95)).
-define(is_digit_char(X),
        (X > 47 andalso X < 58)).
-define(is_ascii_character(X),
        (erlang:is_integer(X) andalso X >= 32 andalso X =< 126)).

uppercase(X) -> X - 32.

map_get(Map, Key) ->
    case maps:find(Key, Map) of
        error -> {error, nil};
        OkFound -> OkFound
    end.

iodata_append(Iodata, String) -> [Iodata, String].

identity(X) -> X.

classify_dynamic(nil) -> <<"Nil">>;
classify_dynamic(null) -> <<"Nil">>;
classify_dynamic(undefined) -> <<"Nil">>;
classify_dynamic(X) when is_boolean(X) -> <<"Bool">>;
classify_dynamic(X) when is_atom(X) -> <<"Atom">>;
classify_dynamic(X) when is_binary(X) -> <<"String">>;
classify_dynamic(X) when is_bitstring(X) -> <<"BitArray">>;
classify_dynamic(X) when is_integer(X) -> <<"Int">>;
classify_dynamic(X) when is_float(X) -> <<"Float">>;
classify_dynamic(X) when is_list(X) -> <<"List">>;
classify_dynamic(X) when is_map(X) -> <<"Dict">>;
classify_dynamic(X) when is_tuple(X) -> <<"Array">>;
classify_dynamic(X) when is_reference(X) -> <<"Reference">>;
classify_dynamic(X) when is_pid(X) -> <<"Pid">>;
classify_dynamic(X) when is_port(X) -> <<"Port">>;
classify_dynamic(X) when
    is_function(X, 0) orelse is_function(X, 1) orelse is_function(X, 2) orelse
    is_function(X, 3) orelse is_function(X, 4) orelse is_function(X, 5) orelse
    is_function(X, 6) orelse is_function(X, 7) orelse is_function(X, 8) orelse
    is_function(X, 9) orelse is_function(X, 10) orelse is_function(X, 11) orelse
    is_function(X, 12) -> <<"Function">>;
classify_dynamic(_) -> <<"Unknown">>.

tuple_get(_tup, Index) when Index < 0 -> {error, nil};
tuple_get(Data, Index) when Index >= tuple_size(Data) -> {error, nil};
tuple_get(Data, Index) -> {ok, element(Index + 1, Data)}.

int_from_base_string(String, Base) ->
    case catch binary_to_integer(String, Base) of
        Int when is_integer(Int) -> {ok, Int};
        _ -> {error, nil}
    end.

parse_int(String) ->
    case catch binary_to_integer(String) of
        Int when is_integer(Int) -> {ok, Int};
        _ -> {error, nil}
    end.

parse_float(String) ->
    case catch binary_to_float(String) of
        Float when is_float(Float) -> {ok, Float};
        _ -> {error, nil}
    end.

less_than(Lhs, Rhs) ->
    Lhs < Rhs.

string_starts_with(_, <<>>) -> true;
string_starts_with(String, Prefix) when byte_size(Prefix) > byte_size(String) -> false;
string_starts_with(String, Prefix) ->
    PrefixSize = byte_size(Prefix),
    Prefix == binary_part(String, 0, PrefixSize).

string_ends_with(_, <<>>) -> true;
string_ends_with(String, Suffix) when byte_size(Suffix) > byte_size(String) -> false;
string_ends_with(String, Suffix) ->
    SuffixSize = byte_size(Suffix),
    Suffix == binary_part(String, byte_size(String) - SuffixSize, SuffixSize).

string_pad(String, Length, Dir, PadString) ->
    Chars = string:pad(String, Length, Dir, binary_to_list(PadString)),
    case unicode:characters_to_binary(Chars) of
        Bin when is_binary(Bin) -> Bin;
        Error -> erlang:error({gleam_error, {string_invalid_utf8, Error}})
    end.

string_pop_grapheme(String) ->
    case string:next_grapheme(String) of
        [ Next | Rest ] when is_binary(Rest) ->
            {ok, {unicode:characters_to_binary([Next]), Rest}};

        [ Next | Rest ]  ->
            {ok, {unicode:characters_to_binary([Next]), unicode:characters_to_binary(Rest)}};

        _ -> {error, nil}
    end.

string_pop_codeunit(<<Cp/integer, Rest/binary>>) -> {Cp, Rest};
string_pop_codeunit(Binary) -> {0, Binary}.

bit_array_pad_to_bytes(Bin) ->
    case erlang:bit_size(Bin) rem 8 of
        0 -> Bin;
        TrailingBits ->
            PaddingBits = 8 - TrailingBits,
            <<Bin/bits, 0:PaddingBits>>
    end.

bit_array_concat(BitArrays) ->
    list_to_bitstring(BitArrays).

-if(?OTP_RELEASE >= 26).
base64_encode(Bin, Padding) ->
    PaddedBin = bit_array_pad_to_bytes(Bin),
    base64:encode(PaddedBin, #{padding => Padding}).
-else.
base64_encode(_Bin, _Padding) ->
    erlang:error(<<"Erlang OTP/26 or higher is required to use base64:encode">>).
-endif.

bit_array_slice(Bin, Pos, Len) ->
    try {ok, binary:part(Bin, Pos, Len)}
    catch error:badarg -> {error, nil}
    end.

<<<<<<< HEAD
bit_array_split_once(Bin, Sub) ->
    try
        case binary:split(Bin, [Sub]) of
            [<<>>, <<>>] -> {error, nil};
            [A, B] -> {ok, {A, B}};
            _ -> {error, nil}
        end
    catch error:badarg -> {error, nil}
    end.

bit_array_split(Bin, Sub) ->
    try {ok, binary:split(Bin, [Sub], [global, trim_all])}
    catch error:badarg -> {error, nil}
    end.

base_decode64(S) ->
=======
base64_decode(S) ->
>>>>>>> a58b9e17
    try {ok, base64:decode(S)}
    catch error:_ -> {error, nil}
    end.

wrap_list(X) when is_list(X) -> X;
wrap_list(X) -> [X].

parse_query(Query) ->
    case uri_string:dissect_query(Query) of
        {error, _, _} -> {error, nil};
        Pairs ->
            Pairs1 = lists:map(fun
                ({K, true}) -> {K, <<"">>};
                (Pair) -> Pair
            end, Pairs),
            {ok, Pairs1}
    end.

percent_encode(B) -> percent_encode(B, <<>>).
percent_encode(<<>>, Acc) ->
    Acc;
percent_encode(<<H,T/binary>>, Acc) ->
    case percent_ok(H) of
        true ->
            percent_encode(T, <<Acc/binary,H>>);
        false ->
            <<A:4,B:4>> = <<H>>,
            percent_encode(T, <<Acc/binary,$%,(?DEC2HEX(A)),(?DEC2HEX(B))>>)
    end.

percent_decode(Cs) -> percent_decode(Cs, <<>>).
percent_decode(<<$%, C0, C1, Cs/binary>>, Acc) ->
    case is_hex_digit(C0) andalso is_hex_digit(C1) of
        true ->
            B = ?HEX2DEC(C0)*16+?HEX2DEC(C1),
            percent_decode(Cs, <<Acc/binary, B>>);
        false ->
            {error, nil}
    end;
percent_decode(<<C,Cs/binary>>, Acc) ->
    percent_decode(Cs, <<Acc/binary, C>>);
percent_decode(<<>>, Acc) ->
    check_utf8(Acc).

percent_ok($!) -> true;
percent_ok($$) -> true;
percent_ok($') -> true;
percent_ok($() -> true;
percent_ok($)) -> true;
percent_ok($*) -> true;
percent_ok($+) -> true;
percent_ok($-) -> true;
percent_ok($.) -> true;
percent_ok($_) -> true;
percent_ok($~) -> true;
percent_ok(C) when $0 =< C, C =< $9 -> true;
percent_ok(C) when $A =< C, C =< $Z -> true;
percent_ok(C) when $a =< C, C =< $z -> true;
percent_ok(_) -> false.

is_hex_digit(C) ->
  ($0 =< C andalso C =< $9) orelse ($a =< C andalso C =< $f) orelse ($A =< C andalso C =< $F).

check_utf8(Cs) ->
    case unicode:characters_to_list(Cs) of
        {incomplete, _, _} -> {error, nil};
        {error, _, _} -> {error, nil};
        _ -> {ok, Cs}
    end.

uri_parse(String) ->
    case uri_string:parse(String) of
        {error, _, _} -> {error, nil};
        Uri ->
            Port =
                try maps:get(port, Uri) of
                    undefined -> none;
                    Value -> {some, Value}
                catch _:_ -> none
                end,
            {ok, {uri,
                maps_get_optional(Uri, scheme),
                maps_get_optional(Uri, userinfo),
                maps_get_optional(Uri, host),
                Port,
                maps_get_or(Uri, path, <<>>),
                maps_get_optional(Uri, query),
                maps_get_optional(Uri, fragment)
            }}
    end.

maps_get_optional(Map, Key) ->
    try {some, maps:get(Key, Map)}
    catch _:_ -> none
    end.

maps_get_or(Map, Key, Default) ->
    try maps:get(Key, Map)
    catch _:_ -> Default
    end.

print(String) ->
    io:put_chars(String),
    nil.

println(String) ->
    io:put_chars([String, $\n]),
    nil.

print_error(String) ->
    io:put_chars(standard_error, String),
    nil.

println_error(String) ->
    io:put_chars(standard_error, [String, $\n]),
    nil.

inspect(true) ->
    "True";
inspect(false) ->
    "False";
inspect(nil) ->
    "Nil";
inspect(Data) when is_map(Data) ->
    Fields = [
        [<<"#(">>, inspect(Key), <<", ">>, inspect(Value), <<")">>]
        || {Key, Value} <- maps:to_list(Data)
    ],
    ["dict.from_list([", lists:join(", ", Fields), "])"];
inspect(Atom) when is_atom(Atom) ->
    erlang:element(2, inspect_atom(Atom));
inspect(Any) when is_integer(Any) ->
    erlang:integer_to_list(Any);
inspect(Any) when is_float(Any) ->
    io_lib_format:fwrite_g(Any);
inspect(Binary) when is_binary(Binary) ->
    case inspect_maybe_utf8_string(Binary, <<>>) of
        {ok, InspectedUtf8String} -> InspectedUtf8String;
        {error, not_a_utf8_string} ->
            Segments = [erlang:integer_to_list(X) || <<X>> <= Binary],
            ["<<", lists:join(", ", Segments), ">>"]
    end;
inspect(Bits) when is_bitstring(Bits) ->
    inspect_bit_array(Bits);
inspect(List) when is_list(List) ->
    case inspect_list(List, true) of
        {charlist, _} -> ["charlist.from_string(\"", list_to_binary(List), "\")"];
        {proper, Elements} -> ["[", Elements, "]"];
        {improper, Elements} -> ["//erl([", Elements, "])"]
    end;
inspect(Any) when is_tuple(Any) % Record constructors
  andalso is_atom(element(1, Any))
  andalso element(1, Any) =/= false
  andalso element(1, Any) =/= true
  andalso element(1, Any) =/= nil
->
    [Atom | ArgsList] = erlang:tuple_to_list(Any),
    InspectedArgs = lists:map(fun inspect/1, ArgsList),
    case inspect_atom(Atom) of
        {gleam_atom, GleamAtom} ->
            Args = lists:join(<<", ">>, InspectedArgs),
            [GleamAtom, "(", Args, ")"];
        {erlang_atom, ErlangAtom} ->
            Args = lists:join(<<", ">>, [ErlangAtom | InspectedArgs]),
            ["#(", Args, ")"]
    end;
inspect(Tuple) when is_tuple(Tuple) ->
    Elements = lists:map(fun inspect/1, erlang:tuple_to_list(Tuple)),
    ["#(", lists:join(", ", Elements), ")"];
inspect(Any) when is_function(Any) ->
    {arity, Arity} = erlang:fun_info(Any, arity),
    ArgsAsciiCodes = lists:seq($a, $a + Arity - 1),
    Args = lists:join(<<", ">>,
        lists:map(fun(Arg) -> <<Arg>> end, ArgsAsciiCodes)
    ),
    ["//fn(", Args, ") { ... }"];
inspect(Any) ->
    ["//erl(", io_lib:format("~p", [Any]), ")"].

inspect_atom(Atom) ->
    Binary = erlang:atom_to_binary(Atom),
    case inspect_maybe_gleam_atom(Binary, none, <<>>) of
        {ok, Inspected} -> {gleam_atom, Inspected};
        {error, _} -> {erlang_atom, ["atom.create(\"", Binary, "\")"]}
	end.

inspect_maybe_gleam_atom(<<>>, none, _) ->
    {error, nil};
inspect_maybe_gleam_atom(<<First, _Rest/binary>>, none, _) when ?is_digit_char(First) ->
    {error, nil};
inspect_maybe_gleam_atom(<<"_", _Rest/binary>>, none, _) ->
    {error, nil};
inspect_maybe_gleam_atom(<<"_">>, _PrevChar, _Acc) ->
    {error, nil};
inspect_maybe_gleam_atom(<<"_",  _Rest/binary>>, $_, _Acc) ->
    {error, nil};
inspect_maybe_gleam_atom(<<First, _Rest/binary>>, _PrevChar, _Acc)
    when not (?is_lowercase_char(First) orelse ?is_underscore_char(First) orelse ?is_digit_char(First)) ->
    {error, nil};
inspect_maybe_gleam_atom(<<First, Rest/binary>>, none, Acc) ->
    inspect_maybe_gleam_atom(Rest, First, <<Acc/binary, (uppercase(First))>>);
inspect_maybe_gleam_atom(<<"_", Rest/binary>>, _PrevChar, Acc) ->
    inspect_maybe_gleam_atom(Rest, $_, Acc);
inspect_maybe_gleam_atom(<<First, Rest/binary>>, $_, Acc) ->
    inspect_maybe_gleam_atom(Rest, First, <<Acc/binary, (uppercase(First))>>);
inspect_maybe_gleam_atom(<<First, Rest/binary>>, _PrevChar, Acc) ->
    inspect_maybe_gleam_atom(Rest, First, <<Acc/binary, First>>);
inspect_maybe_gleam_atom(<<>>, _PrevChar, Acc) ->
    {ok, Acc};
inspect_maybe_gleam_atom(A, B, C) ->
    erlang:display({A, B, C}),
    throw({gleam_error, A, B, C}).

inspect_list([], _) ->
    {proper, []};
inspect_list([First], true) when ?is_ascii_character(First) ->
    {charlist, nil};
inspect_list([First], _) ->
    {proper, [inspect(First)]};
inspect_list([First | Rest], ValidCharlist) when is_list(Rest) ->
    StillValidCharlist = ValidCharlist andalso ?is_ascii_character(First),
    {Kind, Inspected} = inspect_list(Rest, StillValidCharlist),
    {Kind, [inspect(First), <<", ">> | Inspected]};
inspect_list([First | ImproperTail], _) ->
    {improper, [inspect(First), <<" | ">>, inspect(ImproperTail)]}.

inspect_bit_array(Bits) ->
    Text = inspect_bit_array(Bits, <<"<<">>),
    <<Text/binary, ">>">>.

inspect_bit_array(<<>>, Acc) ->
    Acc;
inspect_bit_array(<<X, Rest/bitstring>>, Acc) ->
    inspect_bit_array(Rest, append_segment(Acc, erlang:integer_to_binary(X)));
inspect_bit_array(Rest, Acc) ->
    Size = bit_size(Rest),
    <<X:Size>> = Rest,
    X1 = erlang:integer_to_binary(X),
    Size1 = erlang:integer_to_binary(Size),
    Segment = <<X1/binary, ":size(", Size1/binary, ")">>,
    inspect_bit_array(<<>>, append_segment(Acc, Segment)).

bit_array_to_int_and_size(A) ->
    Size = bit_size(A),
    <<A1:Size>> = A,
    {A1, Size}.

append_segment(<<"<<">>, Segment) ->
    <<"<<", Segment/binary>>;
append_segment(Acc, Segment) ->
    <<Acc/binary, ", ", Segment/binary>>.


inspect_maybe_utf8_string(Binary, Acc) ->
    case Binary of
        <<>> -> {ok, <<$", Acc/binary, $">>};
        <<First/utf8, Rest/binary>> ->
            Escaped = case First of
                $" -> <<$\\, $">>;
                $\\ -> <<$\\, $\\>>;
                $\r -> <<$\\, $r>>;
                $\n -> <<$\\, $n>>;
                $\t -> <<$\\, $t>>;
                $\f -> <<$\\, $f>>;
                X when X > 126, X < 160 -> convert_to_u(X);
                X when X < 32 -> convert_to_u(X);
                Other -> <<Other/utf8>>
            end,
            inspect_maybe_utf8_string(Rest, <<Acc/binary, Escaped/binary>>);
        _ -> {error, not_a_utf8_string}
    end.

convert_to_u(Code) ->
    list_to_binary(io_lib:format("\\u{~4.16.0B}", [Code])).

float_to_string(Float) when is_float(Float) ->
    erlang:iolist_to_binary(io_lib_format:fwrite_g(Float)).

utf_codepoint_list_to_string(List) ->
    case unicode:characters_to_binary(List) of
        {error, _} -> erlang:error({gleam_error, {string_invalid_utf8, List}});
        Binary -> Binary
    end.

crop_string(String, Prefix) ->
    case string:find(String, Prefix) of
        nomatch -> String;
        New -> New
    end.

contains_string(String, Substring) ->
    is_bitstring(string:find(String, Substring)).

base16_encode(Bin) ->
    PaddedBin = bit_array_pad_to_bytes(Bin),
    binary:encode_hex(PaddedBin).

base16_decode(String) ->
    try
        {ok, binary:decode_hex(String)}
    catch
        _:_ -> {error, nil}
    end.

string_replace(String, Pattern, Replacement) ->
    string:replace(String, Pattern, Replacement, all).

slice(String, Index, Length) ->
    case string:slice(String, Index, Length) of
        X when is_binary(X) -> X;
        X when is_list(X) -> unicode:characters_to_binary(X)
    end.

index([X | _], 0) ->
    {ok, {some, X}};
index([_, X | _], 1) ->
    {ok, {some, X}};
index([_, _, X | _], 2) ->
    {ok, {some, X}};
index([_, _, _, X | _], 3) ->
    {ok, {some, X}};
index([_, _, _, _, X | _], 4) ->
    {ok, {some, X}};
index([_, _, _, _, _, X | _], 5) ->
    {ok, {some, X}};
index([_, _, _, _, _, _, X | _], 6) ->
    {ok, {some, X}};
index([_, _, _, _, _, _, _, X | _], 7) ->
    {ok, {some, X}};
index(Tuple, Index) when is_tuple(Tuple) andalso is_integer(Index) ->
    {ok, try
        {some, element(Index + 1, Tuple)}
    catch _:_ ->
        none
    end};
index(Map, Key) when is_map(Map) ->
    {ok, try
        {some, maps:get(Key, Map)}
    catch _:_ ->
        none
    end};
index(_, Index) when is_integer(Index) ->
    {error, <<"Indexable">>};
index(_, _) ->
    {error, <<"Dict">>}.

list(T, A, B, C, D) when is_tuple(T) ->
    list(tuple_to_list(T), A, B, C, D);
list([], _, _, _, Acc) ->
    {lists:reverse(Acc), []};
list([X | Xs], Decode, PushPath, Index, Acc) ->
    {Out, Errors} = Decode(X),
    case Errors of
        [] -> list(Xs, Decode, PushPath, Index + 1, [Out | Acc]);
        _ -> PushPath({[], Errors}, integer_to_binary(Index))
    end;
list(Unexpected, _, _, _, []) ->
    Found = gleam@dynamic:classify(Unexpected),
    Error = {decode_error, <<"List"/utf8>>, Found, []},
    {[], [Error]};
list(_, _, _, _, Acc) ->
    {lists:reverse(Acc), []}.

dict(#{} = Data) -> {ok, Data};
dict(_) -> {error, nil}.

int(I) when is_integer(I) -> {ok, I};
int(_) -> {error, 0}.

float(F) when is_float(F) -> {ok, F};
float(_) -> {error, 0.0}.

bit_array(B) when is_bitstring(B) -> {ok, B};
bit_array(_) -> {error, <<>>}.

is_null(X) ->
    X =:= undefined orelse X =:= null orelse X =:= nil.<|MERGE_RESOLUTION|>--- conflicted
+++ resolved
@@ -4,19 +4,6 @@
     map_get/2, iodata_append/2, identity/1, parse_int/1, parse_float/1,
     less_than/2, string_pop_grapheme/1, string_pop_codeunit/1,
     string_starts_with/2, wrap_list/1, string_ends_with/2, string_pad/4,
-<<<<<<< HEAD
-    decode_map/1, uri_parse/1, decode_result/1, bit_array_slice/3,
-    decode_bit_array/1, percent_encode/1, percent_decode/1, base_decode64/1,
-    parse_query/1, bit_array_concat/1, bit_array_base64_encode/2,
-    size_of_tuple/1, decode_tuple/1, decode_tuple2/1, decode_tuple3/1,
-    decode_tuple4/1, decode_tuple5/1, decode_tuple6/1, tuple_get/2,
-    classify_dynamic/1, print/1, println/1, print_error/1, println_error/1,
-    inspect/1, float_to_string/1, int_from_base_string/2,
-    utf_codepoint_list_to_string/1, contains_string/2, crop_string/2,
-    base16_encode/1, base16_decode/1, string_replace/3, slice/3,
-    bit_array_to_int_and_size/1, bit_array_pad_to_bytes/1, bit_array_split_once/2,
-    bit_array_split/2
-=======
     uri_parse/1, bit_array_slice/3, percent_encode/1, percent_decode/1,
     base64_decode/1, parse_query/1, bit_array_concat/1,
     base64_encode/2, tuple_get/2, classify_dynamic/1, print/1,
@@ -24,8 +11,8 @@
     int_from_base_string/2, utf_codepoint_list_to_string/1, contains_string/2,
     crop_string/2, base16_encode/1, base16_decode/1, string_replace/3, slice/3,
     bit_array_to_int_and_size/1, bit_array_pad_to_bytes/1, index/2, list/5,
-    dict/1, int/1, float/1, bit_array/1, is_null/1
->>>>>>> a58b9e17
+    dict/1, int/1, float/1, bit_array/1, is_null/1, bit_array_split/2, 
+    bit_array_split_once/2
 ]).
 
 %% Taken from OTP's uri_string module
@@ -168,7 +155,6 @@
     catch error:badarg -> {error, nil}
     end.
 
-<<<<<<< HEAD
 bit_array_split_once(Bin, Sub) ->
     try
         case binary:split(Bin, [Sub]) of
@@ -184,10 +170,7 @@
     catch error:badarg -> {error, nil}
     end.
 
-base_decode64(S) ->
-=======
 base64_decode(S) ->
->>>>>>> a58b9e17
     try {ok, base64:decode(S)}
     catch error:_ -> {error, nil}
     end.
