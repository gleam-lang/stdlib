import gleam/order.{Order}

if erlang {
  pub type Int =
    Int

  /// Returns the absolute value of the input.
  ///
  /// ## Examples
  ///
  ///    > absolute_value(-12)
  ///    12
  ///
  ///    > absolute_value(10)
  ///    10
  ///
  pub fn absolute_value(num: Int) -> Int {
    case num >= 0 {
      True -> num
      False -> num * -1
    }
  }

  /// Parses a given string as an int if possible.
  ///
  /// ## Examples
  ///
  ///    > parse("2")
  ///    Ok(2)
  ///
  ///    > parse("ABC")
  ///    Error(Nil)
  ///
if erlang {
  pub external fn parse(String) -> Result(Int, Nil) =
    "gleam_stdlib" "parse_int"
}
if javascript {
  pub external fn parse(String) -> Result(Int, Nil) =
    "../gleam_stdlib.js" "parse_int"
}

  /// Prints a given int to a string.
  ///
  /// ## Examples
  ///
  ///    > to_string(2)
  ///    "2"
  ///
if erlang {
  pub external fn to_string(Int) -> String =
    "erlang" "integer_to_binary"
}
if javascript {
  pub external fn to_string(Int) -> String =
    "../gleam_stdlib.js" "int_to_string"
}

  /// Prints a given int to a string using the base number provided.
  ///
  /// ## Examples
  ///
  ///    > to_base_string(2, 2)
  ///    "10"
  ///
  ///    > to_base_string(48, 16)
  ///    "30"
  ///
  ///    > to_base_string(48, 36)
  ///    "1C"
  ///
if erlang {
  pub external fn to_base_string(Int, Int) -> String =
    "erlang" "integer_to_binary"
}
if javascript {
  pub external fn to_base_string(Int, Int) -> String =
    "../gleam_stdlib.js" "int_to_base_string"
}

  /// Takes an int and returns its value as a float
  ///
  /// ## Examples
  ///
  ///   > to_float(5)
  ///   5.
  ///
  ///   > to_float(0)
  ///   0.
  ///
  ///   > to_float(-3)
  ///   -3.
  ///
if erlang {
  pub external fn to_float(a: Int) -> Float =
    "erlang" "float"
}
if javascript {
  pub external fn to_float(a: Int) -> Float =
    "../gleam_stdlib.js" "identity"
}
  /// Restricts an Int between a lower and upper bound
  ///
  /// ## Examples
  ///
  /// ```
  /// > clamp(40, min: 50, max: 60)
  /// 50
  /// ```
  ///
  pub fn clamp(n: Int, min min_bound: Int, max max_bound: Int) -> Int {
    n
    |> min(max_bound)
    |> max(min_bound)
  }
}

/// Compares two ints, returning an order.
///
/// ## Examples
///
///    > compare(2, 3)
///    Lt
///
///    > compare(4, 3)
///    Gt
///
///    > compare(3, 3)
///    Eq
///
pub fn compare(a: Int, with b: Int) -> Order {
  case a == b {
    True -> order.Eq
    False ->
      case a < b {
        True -> order.Lt
        False -> order.Gt
      }
  }
}

/// Compares two int, returning the smaller of the two.
///
/// ## Examples
///
///    > min(2, 3)
///    2
///
pub fn min(a: Int, b: Int) -> Int {
  case a < b {
    True -> a
    False -> b
  }
}

/// Compares two int, returning the larger of the two.
///
/// ## Examples
///
///    > max(2, 3)
///    3
///
pub fn max(a: Int, b: Int) -> Int {
  case a > b {
    True -> a
    False -> b
  }
}

/// Returns whether the value provided is even.
///
/// ## Examples
///
///    > is_even(2)
///    True
///
///    > is_even(3)
///    False
///
pub fn is_even(x: Int) -> Bool {
  x % 2 == 0
}

/// Returns whether the value provided is odd.
///
/// ## Examples
///
///    > is_odd(3)
///    True
///
///    > is_odd(2)
///    False
///
pub fn is_odd(x: Int) -> Bool {
  x % 2 != 0
}

/// Returns the negative of the value provided
///
/// ## Examples
///
///    > negate(1)
///    -1
///
pub fn negate(x: Int) -> Int {
  -1 * x
}

/// Sums a list of Ints.
///
/// ## Example
///
///    > sum([1, 2, 3])
///    6
///
pub fn sum(numbers: List(Int)) -> Int {
  numbers
  |> do_sum(0)
}

fn do_sum(numbers: List(Int), initial: Int) -> Int {
  case numbers {
    [] -> initial
    [x, ..rest] -> do_sum(rest, x + initial)
  }
}

/// Multiplies a list of Ints and returns the product.
///
/// ## Example
///
///    > product([2, 3, 4])
///    24
///
pub fn product(numbers: List(Int)) -> Int {
  case numbers {
    [] -> 0
    _ -> do_product(numbers, 1)
  }
}

<<<<<<< HEAD
  /// Sums a list of Ints.
  ///
  /// ## Example
  ///
  ///    > sum([1, 2, 3])
  ///    6
  ///
  pub fn sum(numbers: List(Int)) -> Int {
    numbers
    |> do_sum(0)
  }

  fn do_sum(numbers: List(Int), initial: Int) -> Int {
    case numbers {
      [] -> initial
      [x, ..rest] -> do_sum(rest, x + initial)
    }
  }

  /// Multiplies a list of Ints and returns the product.
  ///
  /// ## Example
  ///
  ///    > product([2, 3, 4])
  ///    24
  ///
  pub fn product(numbers: List(Int)) -> Int {
    case numbers {
      [] -> 0
      _ -> do_product(numbers, 1)
    }
  }

  fn do_product(numbers: List(Int), initial: Int) -> Int {
    case numbers {
      [] -> initial
      [x, ..rest] -> do_product(rest, x * initial)
    }
  }
=======
fn do_product(numbers: List(Int), initial: Int) -> Int {
  case numbers {
    [] -> initial
    [x, ..rest] -> do_product(rest, x * initial)
  }
}
>>>>>>> 280a4d2e
<|MERGE_RESOLUTION|>--- conflicted
+++ resolved
@@ -239,51 +239,8 @@
   }
 }
 
-<<<<<<< HEAD
-  /// Sums a list of Ints.
-  ///
-  /// ## Example
-  ///
-  ///    > sum([1, 2, 3])
-  ///    6
-  ///
-  pub fn sum(numbers: List(Int)) -> Int {
-    numbers
-    |> do_sum(0)
-  }
-
-  fn do_sum(numbers: List(Int), initial: Int) -> Int {
-    case numbers {
-      [] -> initial
-      [x, ..rest] -> do_sum(rest, x + initial)
-    }
-  }
-
-  /// Multiplies a list of Ints and returns the product.
-  ///
-  /// ## Example
-  ///
-  ///    > product([2, 3, 4])
-  ///    24
-  ///
-  pub fn product(numbers: List(Int)) -> Int {
-    case numbers {
-      [] -> 0
-      _ -> do_product(numbers, 1)
-    }
-  }
-
-  fn do_product(numbers: List(Int), initial: Int) -> Int {
-    case numbers {
-      [] -> initial
-      [x, ..rest] -> do_product(rest, x * initial)
-    }
-  }
-=======
 fn do_product(numbers: List(Int), initial: Int) -> Int {
   case numbers {
     [] -> initial
     [x, ..rest] -> do_product(rest, x * initial)
-  }
-}
->>>>>>> 280a4d2e
+  }