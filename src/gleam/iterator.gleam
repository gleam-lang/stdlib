--- conflicted
+++ resolved
@@ -495,7 +495,6 @@
   }
 }
 
-<<<<<<< HEAD
 fn do_index(
   continuation: fn() -> Action(element),
   next: Int,
@@ -520,7 +519,8 @@
   iterator.continuation
   |> do_index(0)
   |> Iterator
-=======
+}
+
 /// Creates an iterator that inifinitely applies a function to a value.
 ///
 /// ## Examples
@@ -533,5 +533,4 @@
   with f: fn(element) -> element,
 ) -> Iterator(element) {
   unfold(initial, fn(element) { Next(element, f(element)) })
->>>>>>> d86237c4
 }