import gleam/list

// Internal private representation of an Iterator
type Action(element) {
  Stop
  Continue(element, fn() -> Action(element))
}

/// An iterator is a lazily evaluated sequence of element.
///
/// Iterators are useful when working with collections that are too large to
/// fit in memory (or those that are infinite in size) as they only require the
/// elements currently being processed to be in memory.
///
/// As a lazy data structure no work is done when an iterator is filters,
/// mapped, etc, instead a new iterator is returned with these transformations
/// applied to the stream. Once the stream has all the required transformations
/// applied it can be evaluated using functions such as `fold` and `take`.
///
pub opaque type Iterator(element) {
  Iterator(continuation: fn() -> Action(element))
}

// Public API for iteration
pub type Step(element, accumulator) {
  Next(element: element, accumulator: accumulator)
  Done
}

// Creating Iterators
fn do_unfold(
  initial: acc,
  f: fn(acc) -> Step(element, acc),
) -> fn() -> Action(element) {
  fn() {
    case f(initial) {
      Next(x, acc) -> Continue(x, do_unfold(acc, f))
      Done -> Stop
    }
  }
}

/// Creates an iterator from a given function and accumulator.
///
/// The function is called on the accumulator and return either `Done`,
/// indicating the iterator has no more elements, or `Next` which contains a
/// new element and accumulator. The element is yielded by the iterator and the
/// new accumulator is used with the function to compute the next element in
/// the sequence.
///
/// ## Examples
///
///    > unfold(from: 5, with: fn(n) {
///    >  case n {
///    >    0 -> Done
///    >    n -> Next(element: n, accumulator: n - 1)
///    >  }
///    > })
///    > |> to_list
///    [5, 4, 3, 2, 1]
///
pub fn unfold(
  from initial: acc,
  with f: fn(acc) -> Step(element, acc),
) -> Iterator(element) {
  initial
  |> do_unfold(f)
  |> Iterator
}

// TODO: test
/// Creates an iterator that yields values created by calling a given function
/// repeatedly.
///
pub fn repeatedly(f: fn() -> element) -> Iterator(element) {
  unfold(Nil, fn(_) { Next(f(), Nil) })
}

/// Creates an iterator that returns the same value infinitely.
///
/// ## Examples
///
///    > repeat(10)
///    > |> take(4)
///    > |> to_list
///    [10, 10, 10, 10]
///
pub fn repeat(x: element) -> Iterator(element) {
  repeatedly(fn() { x })
}

/// Creates an iterator the yields each element in a given list.
///
/// ## Examples
///
///    > from_list([1, 2, 3, 4]) |> to_list
///    [1, 2, 3, 4]
///
pub fn from_list(list: List(element)) -> Iterator(element) {
  let yield = fn(acc) {
    case acc {
      [] -> Done
      [head, ..tail] -> Next(head, tail)
    }
  }
  unfold(list, yield)
}

// Consuming Iterators
fn do_fold(
  continuation: fn() -> Action(e),
  initial: acc,
  f: fn(e, acc) -> acc,
) -> acc {
  case continuation() {
    Continue(element, iterator) -> do_fold(iterator, f(element, initial), f)
    Stop -> initial
  }
}

/// Reduces an iterator of elements into a single value by calling a given
/// function on each element in turn.
///
/// If called on an iterator of infinite length then this function will never
/// return.
///
/// If you do not care about the end value and only wish to evaluate the
/// iterator for side effects consider using the `run` function instead.
///
/// ## Examples
///
///    > [1, 2, 3, 4]
///    > |> from_list
///    > |> fold(from: 0, with: fn(element, acc) { element + acc })
///    10
///
pub fn fold(
  over iterator: Iterator(e),
  from initial: acc,
  with f: fn(e, acc) -> acc,
) -> acc {
  iterator.continuation
  |> do_fold(initial, f)
}

// TODO: test
/// Evaluates all elements in a given stream. This function is useful for when
/// you wish to trigger any side effects that would occur when evaluating
/// the iterator.
///
pub fn run(iterator: Iterator(e)) -> Nil {
  fold(iterator, Nil, fn(_, _) { Nil })
}

/// Evaluates an iterator and return all the elements as a list.
///
/// If called on an iterator of infinite length then this function will never
/// return.
///
/// ## Examples
///
///   > [1, 2, 3] |> from_list |> map(fn(x) { x * 2 }) |> to_list
///   [2, 4, 6]
///
pub fn to_list(iterator: Iterator(element)) -> List(element) {
  iterator
  |> fold([], fn(e, acc) { [e, ..acc] })
  |> list.reverse
}

/// Eagerly accesses the first value of an interator, returning a `Next`
/// that contains the first value and the rest of the iterator.
///
/// If called on an empty iterator, `Done` is returned.
///
/// ## Examples
///
///    > assert Next(head, tail) =
///    >   [1, 2, 3, 4]
///    >   |> from_list
///    >   |> step
///    > head
///    1
///    > tail |> to_list
///    [2, 3, 4]
///
///    > []
///    > |> from_list
///    > |> step
///    Done
///
pub fn step(iterator: Iterator(e)) -> Step(e, Iterator(e)) {
  case iterator.continuation() {
    Stop -> Done
    Continue(e, a) -> Next(e, Iterator(a))
  }
}

fn do_take(
  continuation: fn() -> Action(e),
  desired: Int,
  acc: List(e),
) -> List(e) {
  case desired > 0 {
    True ->
      case continuation() {
        Continue(element, iterator) ->
          do_take(iterator, desired - 1, [element, ..acc])
        Stop ->
          acc
          |> list.reverse
      }
    False ->
      acc
      |> list.reverse
  }
}

/// Evaluates a desired number of elements from an iterator and return them in a
/// list.
///
/// If the iterator does not have enough elements all of them are returned.
///
/// ## Examples
///
///    > [1, 2, 3, 4, 5] |> from_list |> take(up_to: 3)
///    [1, 2, 3]
///
///    > [1, 2] |> from_list |> take(up_to: 3)
///    [1, 2]
///
pub fn take(from iterator: Iterator(e), up_to desired: Int) -> List(e) {
  iterator.continuation
  |> do_take(desired, [])
}

fn do_drop(continuation: fn() -> Action(e), desired: Int) -> fn() -> Action(e) {
  case desired > 0 {
    True ->
      case continuation() {
        Continue(_, iterator) -> do_drop(iterator, desired - 1)
        Stop -> fn() { Stop }
      }
    False -> continuation
  }
}

/// Evaluates and discards the first N elements in an iterator, returning a new
/// iterator.
///
/// If the iterator does not have enough elements an empty iterator is
/// returned.
///
/// This function does not evaluate the elements of the iterator, the
/// computation is performed when the iterator is later run.
///
/// ## Examples
///
///    > [1, 2, 3, 4, 5] |> from_list |> drop(up_to: 3) |> to_list
///    [4, 5]
///
///    > [1, 2] |> from_list |> drop(up_to: 3) |> to_list
///    []
///
pub fn drop(from iterator: Iterator(e), up_to desired: Int) -> Iterator(e) {
  iterator.continuation
  |> do_drop(desired)
  |> Iterator
}

fn do_map(continuation: fn() -> Action(a), f: fn(a) -> b) -> fn() -> Action(b) {
  fn() {
    case continuation() {
      Continue(e, continuation) -> Continue(f(e), do_map(continuation, f))
      Stop -> Stop
    }
  }
}

/// Creates an iterator from an existing iterator and a transformation function.
///
/// Each element in the new iterator will be the result of calling the given
/// function on the elements in the given iterator.
///
/// This function does not evaluate the elements of the iterator, the
/// computation is performed when the iterator is later run.
///
/// ## Examples
///
///    > [1, 2, 3] |> from_list |> map(fn(x) { x * 2 }) |> to_list
///    [2, 4, 6]
///
pub fn map(over iterator: Iterator(a), with f: fn(a) -> b) -> Iterator(b) {
  iterator.continuation
  |> do_map(f)
  |> Iterator
}

fn do_append(
  first: fn() -> Action(a),
  second: fn() -> Action(a),
) -> fn() -> Action(a) {
  fn() {
    case first() {
      Continue(e, first) -> Continue(e, do_append(first, second))
      Stop -> second()
    }
  }
}

/// Appends two iterators, producing a new iterator.
///
/// This function does not evaluate the elements of the iterators, the
/// computation is performed when the resulting iterator is later run.
///
/// ## Examples
///
///    > [1, 2] |> from_list |> append([3, 4] |> from_list) |> to_list
///    [1, 2, 3, 4]
///
pub fn append(to first: Iterator(a), suffix second: Iterator(a)) -> Iterator(a) {
  first.continuation
  |> do_append(second.continuation)
  |> Iterator
}

fn do_flatten(continuation: fn() -> Action(Iterator(a))) -> fn() -> Action(a) {
  fn() {
    case continuation() {
      Continue(e, continuation) ->
        do_append(e.continuation, do_flatten(continuation))()
      Stop -> Stop
    }
  }
}

/// Flattens an iterator of iterator of iterators, creating a new iterator.
///
/// This function does not evaluate the elements of the iterator, the
/// computation is performed when the iterator is later run.
///
/// ## Examples
///
///    > [[1, 2], [3, 4]] |> list.map(from_list) |> flatten |> to_list
///    [1, 2, 3, 4]
///
pub fn flatten(iterator: Iterator(Iterator(a))) -> Iterator(a) {
  iterator.continuation
  |> do_flatten
  |> Iterator
}

/// Creates an iterator from an existing iterator and a transformation function.
///
/// Each element in the new iterator will be the result of calling the given
/// function on the elements in the given iterator and then flattening the
/// results.
///
/// This function does not evaluate the elements of the iterator, the
/// computation is performed when the iterator is later run.
///
/// ## Examples
///
///    > [1, 2] |> from_list |> flat_map(fn(x) { from_list([x, x + 1]) }) |> to_list
///    [1, 2, 2, 3]
///
pub fn flat_map(
  over iterator: Iterator(a),
  with f: fn(a) -> Iterator(b),
) -> Iterator(b) {
  iterator
  |> map(f)
  |> flatten
}

fn do_filter(
  continuation: fn() -> Action(e),
  predicate: fn(e) -> Bool,
) -> fn() -> Action(e) {
  fn() {
    case continuation() {
      Continue(e, iterator) ->
        case predicate(e) {
          True -> Continue(e, do_filter(iterator, predicate))
          False -> do_filter(iterator, predicate)()
        }
      Stop -> Stop
    }
  }
}

/// Creates an iterator from an existing iterator and a predicate function.
///
/// The new iterator will contain elements from the first iterator for which
/// the given function returns `True`.
///
/// This function does not evaluate the elements of the iterator, the
/// computation is performed when the iterator is later run.
///
/// ## Examples
///
///    > import gleam/int
///    > [1, 2, 3, 4] |> from_list |> filter(int.is_even) |> to_list
///    [2, 4]
///
pub fn filter(
  iterator: Iterator(a),
  for predicate: fn(a) -> Bool,
) -> Iterator(a) {
  iterator.continuation
  |> do_filter(predicate)
  |> Iterator
}

fn do_cycle(next: fn() -> Action(a), reset: fn() -> Action(a)) {
  fn() {
    case next() {
      Continue(e, iterator) -> Continue(e, do_cycle(iterator, reset))
      Stop -> do_cycle(reset, reset)()
    }
  }
}

/// Creates an iterator that repeats a given iterator infinitely.
///
/// ## Examples
///
///    > [1, 2] |> from_list |> cycle |> take(6)
///    [1, 2, 1, 2, 1, 2]
///
pub fn cycle(iterator: Iterator(a)) -> Iterator(a) {
  iterator.continuation
  |> do_cycle(iterator.continuation)
  |> Iterator
}

fn do_range(current, limit, inc) -> fn() -> Action(Int) {
  case current == limit {
    True -> fn() { Stop }
    False -> fn() { Continue(current, do_range(current + inc, limit, inc)) }
  }
}

/// Creates an iterator of ints, starting at a given start int and stepping by
/// one to a given end int.
///
/// ## Examples
///
///    > range(from: 1, to: 5) |> to_list
///    [1, 2, 3, 4]
///
///    > range(from: 1, to: -2) |> to_list
///    [1, 0, -1]
///
///    > range(from: 0, to: 0) |> to_list
///    []
///
pub fn range(from start: Int, to stop: Int) -> Iterator(Int) {
  case start < stop {
    True -> 1
    False -> -1
  }
  |> do_range(start, stop, _)
  |> Iterator
}

/// Finds the first element in a given iterator for which the given function returns
/// True.
///
/// Returns `Error(Nil)` if the function does not return True for any of the
/// elements.
///
/// ## Examples
///
///    > find(from_list([1, 2, 3]), fn(x) { x > 2 })
///    Ok(3)
///
///    > find(from_list([1, 2, 3]), fn(x) { x > 4 })
///    Error(Nil)
///
///    > find(from_list([]), fn(x) { True })
///    Error(Nil)
///
pub fn find(
  in haystack: Iterator(a),
  one_that is_desired: fn(a) -> Bool,
) -> Result(a, Nil) {
  case haystack.continuation() {
    Continue(element, continuation) ->
      case is_desired(element) {
        True -> Ok(element)
        False -> find(Iterator(continuation), is_desired)
      }
    Stop -> Error(Nil)
  }
}

fn do_index(
  continuation: fn() -> Action(element),
  next: Int,
) -> fn() -> Action(tuple(Int, element)) {
  fn() {
    case continuation() {
      Continue(e, continuation) ->
        Continue(tuple(next, e), do_index(continuation, next + 1))
      Stop -> Stop
    }
  }
}

/// Wraps values yielded from an iterator with indices, starting from 0.
///
/// ## Examples
///
///    > from_list(["a", "b", "c"]) |> index |> to_list
///    [tuple(0, "a"), tuple(1, "b"), tuple(2, "c")]
///
pub fn index(over iterator: Iterator(element)) -> Iterator(tuple(Int, element)) {
  iterator.continuation
  |> do_index(0)
  |> Iterator
}

/// Creates an iterator that inifinitely applies a function to a value.
///
/// ## Examples
///
///    > iterate(1, fn(n) { n * 3 }) |> take(5)
///    [1, 3, 9, 27, 81]
///
pub fn iterate(
  from initial: element,
  with f: fn(element) -> element,
) -> Iterator(element) {
  unfold(initial, fn(element) { Next(element, f(element)) })
}

<<<<<<< HEAD
fn do_take_while(
  continuation: fn() -> Action(element),
  predicate: fn(element) -> Bool,
) -> fn() -> Action(element) {
  fn() {
    case continuation() {
      Stop -> Stop
      Continue(e, next) ->
        case predicate(e) {
          False -> Stop
          True -> Continue(e, do_take_while(next, predicate))
        }
    }
  }
}

/// Creates an iterator that yields elements while the predicate returns `True`.
///
/// ## Examples
///
///    > from_list([1, 2, 3, 2, 4]) |> take_while(satisfying: fn(x) { x < 3 }) |> to_list
///    [1, 2]
///
pub fn take_while(
  in iterator: Iterator(element),
  satisfying predicate: fn(element) -> Bool,
) -> Iterator(element) {
  iterator.continuation
  |> do_take_while(predicate)
  |> Iterator
}

fn do_drop_while(
  continuation: fn() -> Action(element),
  predicate: fn(element) -> Bool,
) -> Action(element) {
  case continuation() {
    Stop -> Stop
    Continue(e, next) ->
      case predicate(e) {
        False -> Continue(e, next)
        True -> do_drop_while(next, predicate)
      }
  }
}

/// Creates an iterator that drops elements while the predicate returns `True`,
/// and then yields the remaining elements.
///
/// ## Examples
///
///    > from_list([1, 2, 3, 4, 2, 5]) |> drop_while(satisfying: fn(x) { x < 4 }) |> to_list
///    [4, 2, 5]
///
pub fn drop_while(
  in iterator: Iterator(element),
  satisfying predicate: fn(element) -> Bool,
) -> Iterator(element) {
  fn() { do_drop_while(iterator.continuation, predicate) }
=======
fn do_scan(
  continuation: fn() -> Action(element),
  accumulator: acc,
  f: fn(element, acc) -> acc,
) -> fn() -> Action(acc) {
  fn() {
    case continuation() {
      Continue(el, next) -> {
        let accumulated = f(el, accumulator)
        Continue(accumulated, do_scan(next, accumulated, f))
      }
      Stop -> Stop
    }
  }
}

fn do_zip(
  left: fn() -> Action(a),
  right: fn() -> Action(b),
) -> fn() -> Action(tuple(a, b)) {
  fn() {
    case left() {
      Stop -> Stop
      Continue(el_left, next_left) ->
        case right() {
          Stop -> Stop
          Continue(el_right, next_right) ->
            Continue(tuple(el_left, el_right), do_zip(next_left, next_right))
        }
    }
  }
}

/// Creates an iterator from an existing iterator and a stateful function.
///
/// Specifically, this behaves like `fold`, but yields intermediate results.
///
/// ## Examples
///
///    Generate a sequence of partial sums:
///    > from_list([1, 2, 3, 4, 5]) |> scan(from: 0, with: fn(el, acc) { acc + el }) |> to_list
///    [1, 3, 6, 10, 15]
///
pub fn scan(
  over iterator: Iterator(element),
  from initial: acc,
  with f: fn(element, acc) -> acc,
) -> Iterator(acc) {
  iterator.continuation
  |> do_scan(initial, f)
  |> Iterator
}

/// Zips two iterators together, emitting values from both
/// until the shorter one runs out.
///
/// ## Examples
///
///    > from_list(["a", "b", "c"]) |> zip(range(20, 30)) |> to_list
///    [tuple("a", 20), tuple("b", 21), tuple("c", 22)]
///
pub fn zip(left: Iterator(a), right: Iterator(b)) -> Iterator(tuple(a, b)) {
  do_zip(left.continuation, right.continuation)
>>>>>>> 1643c557
  |> Iterator
}<|MERGE_RESOLUTION|>--- conflicted
+++ resolved
@@ -535,7 +535,6 @@
   unfold(initial, fn(element) { Next(element, f(element)) })
 }
 
-<<<<<<< HEAD
 fn do_take_while(
   continuation: fn() -> Action(element),
   predicate: fn(element) -> Bool,
@@ -547,6 +546,39 @@
         case predicate(e) {
           False -> Stop
           True -> Continue(e, do_take_while(next, predicate))
+        }
+    }
+  }
+}
+
+fn do_scan(
+  continuation: fn() -> Action(element),
+  accumulator: acc,
+  f: fn(element, acc) -> acc,
+) -> fn() -> Action(acc) {
+  fn() {
+    case continuation() {
+      Continue(el, next) -> {
+        let accumulated = f(el, accumulator)
+        Continue(accumulated, do_scan(next, accumulated, f))
+      }
+      Stop -> Stop
+    }
+  }
+}
+
+fn do_zip(
+  left: fn() -> Action(a),
+  right: fn() -> Action(b),
+) -> fn() -> Action(tuple(a, b)) {
+  fn() {
+    case left() {
+      Stop -> Stop
+      Continue(el_left, next_left) ->
+        case right() {
+          Stop -> Stop
+          Continue(el_right, next_right) ->
+            Continue(tuple(el_left, el_right), do_zip(next_left, next_right))
         }
     }
   }
@@ -595,38 +627,7 @@
   satisfying predicate: fn(element) -> Bool,
 ) -> Iterator(element) {
   fn() { do_drop_while(iterator.continuation, predicate) }
-=======
-fn do_scan(
-  continuation: fn() -> Action(element),
-  accumulator: acc,
-  f: fn(element, acc) -> acc,
-) -> fn() -> Action(acc) {
-  fn() {
-    case continuation() {
-      Continue(el, next) -> {
-        let accumulated = f(el, accumulator)
-        Continue(accumulated, do_scan(next, accumulated, f))
-      }
-      Stop -> Stop
-    }
-  }
-}
-
-fn do_zip(
-  left: fn() -> Action(a),
-  right: fn() -> Action(b),
-) -> fn() -> Action(tuple(a, b)) {
-  fn() {
-    case left() {
-      Stop -> Stop
-      Continue(el_left, next_left) ->
-        case right() {
-          Stop -> Stop
-          Continue(el_right, next_right) ->
-            Continue(tuple(el_left, el_right), do_zip(next_left, next_right))
-        }
-    }
-  }
+  |> Iterator
 }
 
 /// Creates an iterator from an existing iterator and a stateful function.
@@ -659,6 +660,5 @@
 ///
 pub fn zip(left: Iterator(a), right: Iterator(b)) -> Iterator(tuple(a, b)) {
   do_zip(left.continuation, right.continuation)
->>>>>>> 1643c557
   |> Iterator
 }