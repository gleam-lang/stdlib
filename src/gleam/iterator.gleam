import gleam/list

// Internal private representation of an Iterator
type Action(element) {
  Stop
  Continue(element, fn() -> Action(element))
}

/// An iterator is a lazily evaluated sequence of element.
///
/// Iterators are useful when working with collections that are too large to
/// fit in memory (or those that are infinite in size) as they only require the
/// elements currently being processed to be in memory.
///
/// As a lazy data structure no work is done when an iterator is filters,
/// mapped, etc, instead a new iterator is returned with these transformations
/// applied to the stream. Once the stream has all the required transformations
/// applied it can be evaluated using functions such as `fold` and `take`.
///
pub opaque type Iterator(element) {
  Iterator(continuation: fn() -> Action(element))
}

// Public API for iteration
pub type Step(element, accumulator) {
  Next(element: element, accumulator: accumulator)
  Done
}

// Creating Iterators
fn do_unfold(
  initial: acc,
  f: fn(acc) -> Step(element, acc),
) -> fn() -> Action(element) {
  fn() {
    case f(initial) {
      Next(x, acc) -> Continue(x, do_unfold(acc, f))
      Done -> Stop
    }
  }
}

/// Creates an iterator from a given function and accumulator.
///
/// The function is called on the accumulator and return either `Done`,
/// indicating the iterator has no more elements, or `Next` which contains a
/// new element and accumulator. The element is yielded by the iterator and the
/// new accumulator is used with the function to compute the next element in
/// the sequence.
///
/// ## Examples
///
///    > unfold(from: 5, with: fn(n) {
///    >  case n {
///    >    0 -> Done
///    >    n -> Next(element: n, accumulator: n - 1)
///    >  }
///    > })
///    > |> to_list
///    [5, 4, 3, 2, 1]
///
pub fn unfold(
  from initial: acc,
  with f: fn(acc) -> Step(element, acc),
) -> Iterator(element) {
  initial
  |> do_unfold(f)
  |> Iterator
}

// TODO: test
/// Creates an iterator that yields values created by calling a given function
/// repeatedly.
///
pub fn repeatedly(f: fn() -> element) -> Iterator(element) {
  unfold(Nil, fn(_) { Next(f(), Nil) })
}

/// Creates an iterator that returns the same value infinitely.
///
/// ## Examples
///
///    > repeat(10)
///    > |> take(4)
///    > |> to_list
///    [10, 10, 10, 10]
///
pub fn repeat(x: element) -> Iterator(element) {
  repeatedly(fn() { x })
}

/// Creates an iterator the yields each element in a given list.
///
/// ## Examples
///
///    > from_list([1, 2, 3, 4]) |> to_list
///    [1, 2, 3, 4]
///
pub fn from_list(list: List(element)) -> Iterator(element) {
  let yield = fn(acc) {
    case acc {
      [] -> Done
      [head, ..tail] -> Next(head, tail)
    }
  }
  unfold(list, yield)
}

// Consuming Iterators
fn do_fold(
  continuation: fn() -> Action(e),
  initial: acc,
  f: fn(e, acc) -> acc,
) -> acc {
  case continuation() {
    Continue(element, iterator) -> do_fold(iterator, f(element, initial), f)
    Stop -> initial
  }
}

/// Reduces an iterator of elements into a single value by calling a given
/// function on each element in turn.
///
/// If called on an iterator of infinite length then this function will never
/// return.
///
/// If you do not care about the end value and only wish to evaluate the
/// iterator for side effects consider using the `run` function instead.
///
/// ## Examples
///
///    > [1, 2, 3, 4]
///    > |> from_list
///    > |> fold(from: 0, with: fn(element, acc) { element + acc })
///    10
///
pub fn fold(
  over iterator: Iterator(e),
  from initial: acc,
  with f: fn(e, acc) -> acc,
) -> acc {
  iterator.continuation
  |> do_fold(initial, f)
}

// TODO: test
/// Evaluates all elements in a given stream. This function is useful for when
/// you wish to trigger any side effects that would occur when evaluating
/// the iterator.
///
pub fn run(iterator: Iterator(e)) -> Nil {
  fold(iterator, Nil, fn(_, _) { Nil })
}

/// Evaluates an iterator and return all the elements as a list.
///
/// If called on an iterator of infinite length then this function will never
/// return.
///
/// ## Examples
///
///   > [1, 2, 3] |> from_list |> map(fn(x) { x * 2 }) |> to_list
///   [2, 4, 6]
///
pub fn to_list(iterator: Iterator(element)) -> List(element) {
  iterator
  |> fold([], fn(e, acc) { [e, ..acc] })
  |> list.reverse
}

/// Eagerly accesses the first value of an interator, returning a `Next`
/// that contains the first value and the rest of the iterator.
///
/// If called on an empty iterator, `Done` is returned.
///
/// ## Examples
///
///    > assert Next(head, tail) =
///    >   [1, 2, 3, 4]
///    >   |> from_list
///    >   |> step
///    > head
///    1
///    > tail |> to_list
///    [2, 3, 4]
///
///    > []
///    > |> from_list
///    > |> step
///    Done
///
pub fn step(iterator: Iterator(e)) -> Step(e, Iterator(e)) {
  case iterator.continuation() {
    Stop -> Done
    Continue(e, a) -> Next(e, Iterator(a))
  }
}

fn do_take(
  continuation: fn() -> Action(e),
  desired: Int,
  acc: List(e),
) -> List(e) {
  case desired > 0 {
    True ->
      case continuation() {
        Continue(element, iterator) ->
          do_take(iterator, desired - 1, [element, ..acc])
        Stop ->
          acc
          |> list.reverse
      }
    False ->
      acc
      |> list.reverse
  }
}

/// Evaluates a desired number of elements from an iterator and return them in a
/// list.
///
/// If the iterator does not have enough elements all of them are returned.
///
/// ## Examples
///
///    > [1, 2, 3, 4, 5] |> from_list |> take(up_to: 3)
///    [1, 2, 3]
///
///    > [1, 2] |> from_list |> take(up_to: 3)
///    [1, 2]
///
pub fn take(from iterator: Iterator(e), up_to desired: Int) -> List(e) {
  iterator.continuation
  |> do_take(desired, [])
}

fn do_drop(continuation: fn() -> Action(e), desired: Int) -> fn() -> Action(e) {
  case desired > 0 {
    True ->
      case continuation() {
        Continue(_, iterator) -> do_drop(iterator, desired - 1)
        Stop -> fn() { Stop }
      }
    False -> continuation
  }
}

/// Evaluates and discards the first N elements in an iterator, returning a new
/// iterator.
///
/// If the iterator does not have enough elements an empty iterator is
/// returned.
///
/// This function does not evaluate the elements of the iterator, the
/// computation is performed when the iterator is later run.
///
/// ## Examples
///
///    > [1, 2, 3, 4, 5] |> from_list |> drop(up_to: 3) |> to_list
///    [4, 5]
///
///    > [1, 2] |> from_list |> drop(up_to: 3) |> to_list
///    []
///
pub fn drop(from iterator: Iterator(e), up_to desired: Int) -> Iterator(e) {
  iterator.continuation
  |> do_drop(desired)
  |> Iterator
}

fn do_map(continuation: fn() -> Action(a), f: fn(a) -> b) -> fn() -> Action(b) {
  fn() {
    case continuation() {
      Continue(e, continuation) -> Continue(f(e), do_map(continuation, f))
      Stop -> Stop
    }
  }
}

/// Creates an iterator from an existing iterator and a transformation function.
///
/// Each element in the new iterator will be the result of calling the given
/// function on the elements in the given iterator.
///
/// This function does not evaluate the elements of the iterator, the
/// computation is performed when the iterator is later run.
///
/// ## Examples
///
///    > [1, 2, 3] |> from_list |> map(fn(x) { x * 2 }) |> to_list
///    [2, 4, 6]
///
pub fn map(over iterator: Iterator(a), with f: fn(a) -> b) -> Iterator(b) {
  iterator.continuation
  |> do_map(f)
  |> Iterator
}

fn do_append(
  first: fn() -> Action(a),
  second: fn() -> Action(a),
) -> fn() -> Action(a) {
  fn() {
    case first() {
      Continue(e, first) -> Continue(e, do_append(first, second))
      Stop -> second()
    }
  }
}

/// Appends two iterators, producing a new iterator.
///
/// This function does not evaluate the elements of the iterators, the
/// computation is performed when the resulting iterator is later run.
///
/// ## Examples
///
///    > [1, 2] |> from_list |> append([3, 4] |> from_list) |> to_list
///    [1, 2, 3, 4]
///
pub fn append(to first: Iterator(a), suffix second: Iterator(a)) -> Iterator(a) {
  first.continuation
  |> do_append(second.continuation)
  |> Iterator
}

fn do_flatten(continuation: fn() -> Action(Iterator(a))) -> fn() -> Action(a) {
  fn() {
    case continuation() {
      Continue(e, continuation) ->
        do_append(e.continuation, do_flatten(continuation))()
      Stop -> Stop
    }
  }
}

/// Flattens an iterator of iterator of iterators, creating a new iterator.
///
/// This function does not evaluate the elements of the iterator, the
/// computation is performed when the iterator is later run.
///
/// ## Examples
///
///    > [[1, 2], [3, 4]] |> list.map(from_list) |> flatten |> to_list
///    [1, 2, 3, 4]
///
pub fn flatten(iterator: Iterator(Iterator(a))) -> Iterator(a) {
  iterator.continuation
  |> do_flatten
  |> Iterator
}

/// Creates an iterator from an existing iterator and a transformation function.
///
/// Each element in the new iterator will be the result of calling the given
/// function on the elements in the given iterator and then flattening the
/// results.
///
/// This function does not evaluate the elements of the iterator, the
/// computation is performed when the iterator is later run.
///
/// ## Examples
///
///    > [1, 2] |> from_list |> flat_map(fn(x) { from_list([x, x + 1]) }) |> to_list
///    [1, 2, 2, 3]
///
pub fn flat_map(
  over iterator: Iterator(a),
  with f: fn(a) -> Iterator(b),
) -> Iterator(b) {
  iterator
  |> map(f)
  |> flatten
}

fn do_filter(
  continuation: fn() -> Action(e),
  predicate: fn(e) -> Bool,
) -> fn() -> Action(e) {
  fn() {
    case continuation() {
      Continue(e, iterator) ->
        case predicate(e) {
          True -> Continue(e, do_filter(iterator, predicate))
          False -> do_filter(iterator, predicate)()
        }
      Stop -> Stop
    }
  }
}

/// Creates an iterator from an existing iterator and a predicate function.
///
/// The new iterator will contain elements from the first iterator for which
/// the given function returns `True`.
///
/// This function does not evaluate the elements of the iterator, the
/// computation is performed when the iterator is later run.
///
/// ## Examples
///
///    > import gleam/int
///    > [1, 2, 3, 4] |> from_list |> filter(int.is_even) |> to_list
///    [2, 4]
///
pub fn filter(
  iterator: Iterator(a),
  for predicate: fn(a) -> Bool,
) -> Iterator(a) {
  iterator.continuation
  |> do_filter(predicate)
  |> Iterator
}

fn do_cycle(next: fn() -> Action(a), reset: fn() -> Action(a)) {
  fn() {
    case next() {
      Continue(e, iterator) -> Continue(e, do_cycle(iterator, reset))
      Stop -> do_cycle(reset, reset)()
    }
  }
}

/// Creates an iterator that repeats a given iterator infinitely.
///
/// ## Examples
///
///    > [1, 2] |> from_list |> cycle |> take(6)
///    [1, 2, 1, 2, 1, 2]
///
pub fn cycle(iterator: Iterator(a)) -> Iterator(a) {
  iterator.continuation
  |> do_cycle(iterator.continuation)
  |> Iterator
}

fn do_range(current, limit, inc) -> fn() -> Action(Int) {
  case current == limit {
    True -> fn() { Stop }
    False -> fn() { Continue(current, do_range(current + inc, limit, inc)) }
  }
}

/// Creates an iterator of ints, starting at a given start int and stepping by
/// one to a given end int.
///
/// ## Examples
///
///    > range(from: 1, to: 5) |> to_list
///    [1, 2, 3, 4]
///
///    > range(from: 1, to: -2) |> to_list
///    [1, 0, -1]
///
///    > range(from: 0, to: 0) |> to_list
///    []
///
pub fn range(from start: Int, to stop: Int) -> Iterator(Int) {
  case start < stop {
    True -> 1
    False -> -1
  }
  |> do_range(start, stop, _)
  |> Iterator
}

/// Finds the first element in a given iterator for which the given function returns
/// True.
///
/// Returns `Error(Nil)` if the function does not return True for any of the
/// elements.
///
/// ## Examples
///
///    > find(from_list([1, 2, 3]), fn(x) { x > 2 })
///    Ok(3)
///
///    > find(from_list([1, 2, 3]), fn(x) { x > 4 })
///    Error(Nil)
///
///    > find(from_list([]), fn(x) { True })
///    Error(Nil)
///
pub fn find(
  in haystack: Iterator(a),
  one_that is_desired: fn(a) -> Bool,
) -> Result(a, Nil) {
  case haystack.continuation() {
    Continue(element, continuation) ->
      case is_desired(element) {
        True -> Ok(element)
        False -> find(Iterator(continuation), is_desired)
      }
    Stop -> Error(Nil)
  }
}

fn do_index(
  continuation: fn() -> Action(element),
  next: Int,
) -> fn() -> Action(tuple(Int, element)) {
  fn() {
    case continuation() {
      Continue(e, continuation) ->
        Continue(tuple(next, e), do_index(continuation, next + 1))
      Stop -> Stop
    }
  }
}

/// Wraps values yielded from an iterator with indices, starting from 0.
///
/// ## Examples
///
///    > from_list(["a", "b", "c"]) |> index |> to_list
///    [tuple(0, "a"), tuple(1, "b"), tuple(2, "c")]
///
pub fn index(over iterator: Iterator(element)) -> Iterator(tuple(Int, element)) {
  iterator.continuation
  |> do_index(0)
  |> Iterator
}

/// Creates an iterator that inifinitely applies a function to a value.
///
/// ## Examples
///
///    > iterate(1, fn(n) { n * 3 }) |> take(5)
///    [1, 3, 9, 27, 81]
///
pub fn iterate(
  from initial: element,
  with f: fn(element) -> element,
) -> Iterator(element) {
  unfold(initial, fn(element) { Next(element, f(element)) })
}

<<<<<<< HEAD
fn do_scan(
  continuation: fn() -> Action(element),
  accumulator: acc,
  f: fn(element, acc) -> acc,
) -> fn() -> Action(acc) {
  fn() {
    case continuation() {
      Continue(el, next) -> {
        let accumulated = f(el, accumulator)
        Continue(accumulated, do_scan(next, accumulated, f))
      }
      Stop -> Stop
    }
  }
}

/// Creates an iterator from an existing iterator and a stateful function.
///
/// Specifically, this behaves like `fold`, but yields intermediate results.
///
/// ## Examples
///
///    Generate a sequence of partial sums:
///    > from_list([1, 2, 3, 4, 5]) |> scan(from: 0, with: fn(el, acc) { acc + el }) |> to_list
///    [1, 3, 6, 10, 15]
///
pub fn scan(
  over iterator: Iterator(element),
  from initial: acc,
  with f: fn(element, acc) -> acc,
) -> Iterator(acc) {
  iterator.continuation
  |> do_scan(initial, f)
=======
fn do_zip(
  left: fn() -> Action(a),
  right: fn() -> Action(b),
) -> fn() -> Action(tuple(a, b)) {
  fn() {
    case left() {
      Stop -> Stop
      Continue(el_left, next_left) ->
        case right() {
          Stop -> Stop
          Continue(el_right, next_right) ->
            Continue(tuple(el_left, el_right), do_zip(next_left, next_right))
        }
    }
  }
}

/// Zips two iterators together, emitting values from both
/// until the shorter one runs out.
///
/// ## Examples
///
///    > from_list(["a", "b", "c"]) |> zip(range(20, 30)) |> to_list
///    [tuple("a", 20), tuple("b", 21), tuple("c", 22)]
///
pub fn zip(left: Iterator(a), right: Iterator(b)) -> Iterator(tuple(a, b)) {
  do_zip(left.continuation, right.continuation)
>>>>>>> 1f693fae
  |> Iterator
}<|MERGE_RESOLUTION|>--- conflicted
+++ resolved
@@ -535,7 +535,6 @@
   unfold(initial, fn(element) { Next(element, f(element)) })
 }
 
-<<<<<<< HEAD
 fn do_scan(
   continuation: fn() -> Action(element),
   accumulator: acc,
@@ -552,24 +551,6 @@
   }
 }
 
-/// Creates an iterator from an existing iterator and a stateful function.
-///
-/// Specifically, this behaves like `fold`, but yields intermediate results.
-///
-/// ## Examples
-///
-///    Generate a sequence of partial sums:
-///    > from_list([1, 2, 3, 4, 5]) |> scan(from: 0, with: fn(el, acc) { acc + el }) |> to_list
-///    [1, 3, 6, 10, 15]
-///
-pub fn scan(
-  over iterator: Iterator(element),
-  from initial: acc,
-  with f: fn(element, acc) -> acc,
-) -> Iterator(acc) {
-  iterator.continuation
-  |> do_scan(initial, f)
-=======
 fn do_zip(
   left: fn() -> Action(a),
   right: fn() -> Action(b),
@@ -587,6 +568,26 @@
   }
 }
 
+/// Creates an iterator from an existing iterator and a stateful function.
+///
+/// Specifically, this behaves like `fold`, but yields intermediate results.
+///
+/// ## Examples
+///
+///    Generate a sequence of partial sums:
+///    > from_list([1, 2, 3, 4, 5]) |> scan(from: 0, with: fn(el, acc) { acc + el }) |> to_list
+///    [1, 3, 6, 10, 15]
+///
+pub fn scan(
+  over iterator: Iterator(element),
+  from initial: acc,
+  with f: fn(element, acc) -> acc,
+) -> Iterator(acc) {
+  iterator.continuation
+  |> do_scan(initial, f)
+  |> Iterator
+}
+
 /// Zips two iterators together, emitting values from both
 /// until the shorter one runs out.
 ///
@@ -597,6 +598,5 @@
 ///
 pub fn zip(left: Iterator(a), right: Iterator(b)) -> Iterator(tuple(a, b)) {
   do_zip(left.continuation, right.continuation)
->>>>>>> 1f693fae
   |> Iterator
 }