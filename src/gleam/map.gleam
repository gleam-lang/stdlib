--- conflicted
+++ resolved
@@ -1,9 +1,4 @@
 import gleam/option.{Option}
-
-<<<<<<< HEAD
-if javascript {
-  import gleam/pair
-}
 
 if javascript {
   // hack to include another js file..
@@ -11,8 +6,6 @@
     "../persistent-hash-map.mjs" "__include_me"
 }
 
-=======
->>>>>>> 589a7466
 /// A dictionary of keys and values.
 ///
 /// Any type can be used for the keys and values of a map, but all the keys
