--- conflicted
+++ resolved
@@ -265,17 +265,16 @@
   |> should.equal([1, 3, 9, 27, 81])
 }
 
-<<<<<<< HEAD
 pub fn scan_test() {
   iterator.from_list([1, 2, 3, 4, 5])
   |> iterator.scan(from: 0, with: fn(el, acc) { acc + el })
   |> iterator.to_list
   |> should.equal([1, 3, 6, 10, 15])
-=======
+}
+
 pub fn zip_test() {
   iterator.from_list(["a", "b", "c"])
   |> iterator.zip(iterator.range(20, 30))
   |> iterator.to_list
   |> should.equal([tuple("a", 20), tuple("b", 21), tuple("c", 22)])
->>>>>>> 1f693fae
 }