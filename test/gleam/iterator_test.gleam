--- conflicted
+++ resolved
@@ -251,17 +251,16 @@
   |> should.equal(Ok(Cat(id: 10)))
 }
 
-<<<<<<< HEAD
 pub fn index_test() {
   iterator.from_list(["a", "b", "c"])
   |> iterator.index
   |> iterator.to_list
   |> should.equal([tuple(0, "a"), tuple(1, "b"), tuple(2, "c")])
-=======
+}
+
 pub fn iterate_test() {
   fn(x) { x * 3 }
   |> iterator.iterate(from: 1)
   |> iterator.take(5)
   |> should.equal([1, 3, 9, 27, 81])
->>>>>>> d86237c4
 }