--- conflicted
+++ resolved
@@ -265,7 +265,6 @@
   |> should.equal([1, 3, 9, 27, 81])
 }
 
-<<<<<<< HEAD
 pub fn take_while_test() {
   iterator.from_list([1, 2, 3, 2, 4])
   |> iterator.take_while(satisfying: fn(x) { x < 3 })
@@ -278,7 +277,8 @@
   |> iterator.drop_while(satisfying: fn(x) { x < 4 })
   |> iterator.to_list
   |> should.equal([4, 2, 5])
-=======
+}
+
 pub fn scan_test() {
   iterator.from_list([1, 2, 3, 4, 5])
   |> iterator.scan(from: 0, with: fn(el, acc) { acc + el })
@@ -291,5 +291,4 @@
   |> iterator.zip(iterator.range(20, 30))
   |> iterator.to_list
   |> should.equal([tuple("a", 20), tuple("b", 21), tuple("c", 22)])
->>>>>>> 1643c557
 }