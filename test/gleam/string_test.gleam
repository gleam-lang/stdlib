import gleam/option.{None, Some}
import gleam/order
import gleam/should
import gleam/string

pub fn length_test() {
  string.length("ß↑e̊")
  |> should.equal(3)

  string.length("Gleam")
  |> should.equal(5)

  string.length("")
  |> should.equal(0)
}

pub fn lowercase_test() {
  string.lowercase("Gleam")
  |> should.equal("gleam")
}

pub fn uppercase_test() {
  string.uppercase("Gleam")
  |> should.equal("GLEAM")
}

pub fn reverse_test() {
  "Gleam"
  |> string.reverse
  |> should.equal("maelG")

  " Gleam"
  |> string.reverse
  |> should.equal("maelG ")

  "👍 OK"
  |> string.reverse
  |> should.equal("KO 👍")

  "👍"
  |> string.reverse
  |> should.equal("👍")

  "ÅÄÖ"
  |> string.reverse
  |> should.equal("ÖÄÅ")

  "👶🏿"
  |> string.reverse
  |> should.equal("👶🏿")

  "👶🏿"
  |> string.reverse
  |> string.reverse
  |> should.equal("👶🏿")
}

pub fn split_test() {
  "Gleam,Erlang,Elixir"
  |> string.split(",")
  |> should.equal(["Gleam", "Erlang", "Elixir"])

  "Gleam, Erlang,Elixir"
  |> string.split(", ")
  |> should.equal(["Gleam", "Erlang,Elixir"])
}

pub fn split_once_test() {
  "Gleam,Erlang,Elixir"
  |> string.split_once(",")
  |> should.equal(Ok(#("Gleam", "Erlang,Elixir")))

  "Gleam"
  |> string.split_once(",")
  |> should.equal(Error(Nil))

  ""
  |> string.split_once(",")
  |> should.equal(Error(Nil))
}

pub fn replace_test() {
  "Gleam,Erlang,Elixir"
  |> string.replace(",", "++")
  |> should.equal("Gleam++Erlang++Elixir")
}

pub fn append_test() {
  "Test"
  |> string.append(" Me")
  |> should.equal("Test Me")
}

pub fn compare_test() {
  string.compare("", "")
  |> should.equal(order.Eq)

  string.compare("a", "")
  |> should.equal(order.Gt)

  string.compare("a", "A")
  |> should.equal(order.Gt)

  string.compare("A", "B")
  |> should.equal(order.Lt)

  string.compare("t", "ABC")
  |> should.equal(order.Gt)
}

pub fn contains_test() {
  "gleam"
  |> string.contains("ea")
  |> should.equal(True)

  "gleam"
  |> string.contains("x")
  |> should.equal(False)

  string.contains(does: "bellwether", contain: "bell")
  |> should.equal(True)
}

pub fn concat_test() {
  ["Hello", ", ", "world!"]
  |> string.concat
  |> should.equal("Hello, world!")
}

pub fn repeat_test() {
  "hi"
  |> string.repeat(times: 3)
  |> should.equal("hihihi")

  "hi"
  |> string.repeat(0)
  |> should.equal("")

  "hi"
  |> string.repeat(-1)
  |> should.equal("")
}

pub fn join_test() {
  ["Hello", "world!"]
  |> string.join(with: ", ")
  |> should.equal("Hello, world!")

  ["Hello", "world!"]
  |> string.join(with: "-")
  |> should.equal("Hello-world!")
}

pub fn trim_test() {
  "  hats  \n"
  |> string.trim
  |> should.equal("hats")
}

pub fn trim_left_test() {
  "  hats  \n"
  |> string.trim_left
  |> should.equal("hats  \n")
}

pub fn trim_right_test() {
  "  hats  \n"
  |> string.trim_right
  |> should.equal("  hats")
}

pub fn starts_with_test() {
  "theory"
  |> string.starts_with("")
  |> should.equal(True)

  "theory"
  |> string.starts_with("the")
  |> should.equal(True)

  "theory"
  |> string.starts_with("ory")
  |> should.equal(False)

  "theory"
  |> string.starts_with("theory2")
  |> should.equal(False)
}

pub fn ends_with_test() {
  "theory"
  |> string.ends_with("")
  |> should.equal(True)

  "theory"
  |> string.ends_with("ory")
  |> should.equal(True)

  "theory"
  |> string.ends_with("the")
  |> should.equal(False)

  "theory"
  |> string.ends_with("theory2")
  |> should.equal(False)
}

pub fn slice_test() {
  "gleam"
  |> string.slice(at_index: 1, length: 2)
  |> should.equal("le")

  "gleam"
  |> string.slice(at_index: 1, length: 10)
  |> should.equal("leam")

  "gleam"
  |> string.slice(at_index: 10, length: 3)
  |> should.equal("")

  "gleam"
  |> string.slice(at_index: -2, length: 2)
  |> should.equal("am")

  "gleam"
  |> string.slice(at_index: -12, length: 2)
  |> should.equal("")

  "gleam"
  |> string.slice(at_index: 2, length: -3)
  |> should.equal("")

  "👶🏿"
  |> string.slice(at_index: 0, length: 3)
  |> should.equal("👶🏿")
}

pub fn crop_test() {
  "gleam"
  |> string.crop("gl")
  |> should.equal("gleam")

  "gleam"
  |> string.crop("le")
  |> should.equal("leam")

  string.crop(from: "gleam", before: "ea")
  |> should.equal("eam")

  "gleam"
  |> string.crop("")
  |> should.equal("gleam")

  "gleam"
  |> string.crop("!")
  |> should.equal("gleam")
}

pub fn drop_left_test() {
  "gleam"
  |> string.drop_left(up_to: 2)
  |> should.equal("eam")

  "gleam"
  |> string.drop_left(up_to: 6)
  |> should.equal("")

  "gleam"
  |> string.drop_left(up_to: -2)
  |> should.equal("gleam")
}

pub fn drop_right_test() {
  "gleam"
  |> string.drop_right(up_to: 2)
  |> should.equal("gle")

  "gleam"
  |> string.drop_right(up_to: 5)
  |> should.equal("")

  "gleam"
  |> string.drop_right(up_to: -2)
  |> should.equal("gleam")
}

pub fn pad_left_test() {
  "121"
  |> string.pad_left(to: 5, with: ".")
  |> should.equal("..121")

  "121"
  |> string.pad_left(to: 3, with: ".")
  |> should.equal("121")

  "121"
  |> string.pad_left(to: 2, with: ".")
  |> should.equal("121")

  "121"
  |> string.pad_left(to: 4, with: "XY")
  |> should.equal("X121")

  "121"
  |> string.pad_left(to: 5, with: "XY")
  |> should.equal("XY121")

  "121"
  |> string.pad_left(to: 6, with: "XY")
  |> should.equal("XYX121")
}

pub fn pad_right_test() {
  "121"
  |> string.pad_right(to: 5, with: ".")
  |> should.equal("121..")

  "121"
  |> string.pad_right(to: 3, with: ".")
  |> should.equal("121")

  "121"
  |> string.pad_right(to: 2, with: ".")
  |> should.equal("121")

  "121"
  |> string.pad_right(to: 4, with: "XY")
  |> should.equal("121X")

  "121"
  |> string.pad_right(to: 5, with: "XY")
  |> should.equal("121XY")

  "121"
  |> string.pad_right(to: 6, with: "XY")
  |> should.equal("121XYX")
}

pub fn pop_grapheme_test() {
  "gleam"
  |> string.pop_grapheme
  |> should.equal(Ok(#("g", "leam")))

  "g"
  |> string.pop_grapheme
  |> should.equal(Ok(#("g", "")))

  ""
  |> string.pop_grapheme
  |> should.equal(Error(Nil))
}

pub fn to_graphemes_test() {
  ""
  |> string.to_graphemes
  |> should.equal([])

  "\n\t\r\"\\"
  |> string.to_graphemes
  |> should.equal(["\n", "\t", "\r", "\"", "\\"])

  "a"
  |> string.to_graphemes
  |> should.equal(["a"])

  "abc"
  |> string.to_graphemes
  |> should.equal(["a", "b", "c"])

  "🌷🎁💩😜👍🏳️‍🌈"
  |> string.to_graphemes
  |> should.equal(["🌷", "🎁", "💩", "😜", "👍", "🏳️‍🌈"])

  "Ĺo͂řȩm̅"
  |> string.to_graphemes
  |> should.equal(["Ĺ", "o͂", "ř", "ȩ", "m̅"])

  "뎌쉐"
  |> string.to_graphemes
  |> should.equal(["뎌", "쉐"])

  "👨‍👩‍👦‍👦"
  |> string.to_graphemes()
  |> should.equal(["👨‍👩‍👦‍👦"])

  "ごん゙に゙ぢば"
  |> string.to_graphemes()
  |> should.equal(["ご", "ん゙", "に゙", "ぢ", "ば"])

  "パピプペポ"
  |> string.to_graphemes()
  |> should.equal(["パ", "ピ", "プ", "ペ", "ポ"])

<<<<<<< HEAD
  // Passes on Erlang OTP 25RC3:
  "अनुच्छेद"
  |> string.to_graphemes()
  |> should.equal(["अ", "नु", "च्", "छे", "द"])

  // Passes on NodeJS18:
  "अनुच्छेद"
  |> string.to_graphemes()
  |> should.equal(["अ", "नु", "च्छे", "द"])

  // Fails on Erlang/OTP25RC3 and NodeJS18, test ok?:
  "ប៉ុស្ដិ៍"
  |> string.to_graphemes()
  |> should.equal(["ប៉ុ", "ស្ដិ៍"])
=======
>>>>>>> 28ebbd29
  "Z͑ͫ̓ͪ̂ͫ̽͏̴̙̤̞͉͚̯̞̠͍A̴̵̜̰͔ͫ͗͢L̠ͨͧͩ͘G̴̻͈͍͔̹̑͗̎̅͛́Ǫ̵̹̻̝̳͂̌̌͘!͖̬̰̙̗̿̋ͥͥ̂ͣ̐́́͜͞"
  |> string.to_graphemes
  |> should.equal([
    "Z͑ͫ̓ͪ̂ͫ̽͏̴̙̤̞͉͚̯̞̠͍", "A̴̵̜̰͔ͫ͗͢", "L̠ͨͧͩ͘",
    "G̴̻͈͍͔̹̑͗̎̅͛́", "Ǫ̵̹̻̝̳͂̌̌͘", "!͖̬̰̙̗̿̋ͥͥ̂ͣ̐́́͜͞",
  ])
}

pub fn utf_codepoint_test() {
  string.utf_codepoint(1114444)
  |> should.be_error

  string.utf_codepoint(65534)
  |> should.be_error

  string.utf_codepoint(55296)
  |> should.be_error
}

pub fn bit_string_utf_codepoint_test() {
  assert Ok(snake) = string.utf_codepoint(128013)
  should.equal(<<snake:utf8_codepoint>>, <<"🐍":utf8>>)
}

pub fn to_option_test() {
  ""
  |> string.to_option
  |> should.equal(None)

  "ok"
  |> string.to_option
  |> should.equal(Some("ok"))
}

pub fn first_test() {
  ""
  |> string.first
  |> should.be_error

  "gleam"
  |> string.first
  |> should.equal(Ok("g"))

  "⭐️ Gleam"
  |> string.first
  |> should.equal(Ok("⭐️"))

  "a"
  |> string.first
  |> should.equal(Ok("a"))
}

pub fn last_test() {
  ""
  |> string.last
  |> should.be_error

  "gleam"
  |> string.last
  |> should.equal(Ok("m"))

  "gleam "
  |> string.last
  |> should.equal(Ok(" "))

  "եոգլի"
  |> string.last
  |> should.equal(Ok("ի"))

  "a"
  |> string.last
  |> should.equal(Ok("a"))
}

pub fn capitalise_test() {
  ""
  |> string.capitalise
  |> should.equal("")

  "gleam"
  |> string.capitalise
  |> should.equal("Gleam")

  "GLEAM"
  |> string.capitalise
  |> should.equal("Gleam")

  "g l e a m"
  |> string.capitalise
  |> should.equal("G l e a m")

  "1GLEAM"
  |> string.capitalise
  |> should.equal("1gleam")

  "_gLeAm1"
  |> string.capitalise
  |> should.equal("_gleam1")

  " gLeAm1"
  |> string.capitalise
  |> should.equal(" gleam1")

  "る"
  |> string.capitalise
  |> should.equal("る")
}

type InspectType(a, b) {
  InspectTypeZero
  InspectTypeOne(a)
  InspectTypeTwo(a, b)
}

pub fn inspect_test() {
  string.inspect(True)
  |> should.equal("True")

  string.inspect(False)
  |> should.equal("False")

  string.inspect([True, False])
  |> should.equal("[True, False]")

  string.inspect([False, False])
  |> should.equal("[False, False]")

  string.inspect([True, True])
  |> should.equal("[True, True]")

  string.inspect([Nil, Nil])
  |> should.equal("[Nil, Nil]")

  string.inspect(#(True, False))
  |> should.equal("#(True, False)")

  string.inspect(#(False, False))
  |> should.equal("#(False, False)")

  string.inspect(#(True, True))
  |> should.equal("#(True, True)")

  string.inspect(#(Nil, True))
  |> should.equal("#(Nil, True)")

  string.inspect(#(Nil, False))
  |> should.equal("#(Nil, False)")

  string.inspect(#(True, Nil))
  |> should.equal("#(True, Nil)")

  string.inspect(#(False, Nil))
  |> should.equal("#(False, Nil)")

  string.inspect(-1)
  |> should.equal("-1")

  string.inspect(0)
  |> should.equal("0")

  string.inspect(1)
  |> should.equal("1")

  string.inspect([])
  |> should.equal("[]")

  string.inspect([1])
  |> should.equal("[1]")

  string.inspect([1, 2])
  |> should.equal("[1, 2]")

  string.inspect([[1], [1]])
  |> should.equal("[[1], [1]]")

  string.inspect(-1.5)
  |> should.equal("-1.5")

  string.inspect(1.5)
  |> should.equal("1.5")

  string.inspect([1.5])
  |> should.equal("[1.5]")

  string.inspect("")
  |> should.equal("\"\"")

  string.inspect("1")
  |> should.equal("\"1\"")

  string.inspect("Hello Joe!")
  |> should.equal("\"Hello Joe!\"")

  string.inspect("Hello \"Manuel\"!")
  |> should.equal("\"Hello \\\"Manuel\\\"!\"")

  string.inspect("💜 Gleam")
  |> should.equal("\"💜 Gleam\"")

  string.inspect(["1"])
  |> should.equal("[\"1\"]")

  string.inspect(#())
  |> should.equal("#()")

  string.inspect(#(1))
  |> should.equal("#(1)")

  string.inspect(#("1"))
  |> should.equal("#(\"1\")")

  string.inspect(#(1.5))
  |> should.equal("#(1.5)")

  string.inspect([#(1, 2, 3), #(1, 2, 3)])
  |> should.equal("[#(1, 2, 3), #(1, 2, 3)]")

  string.inspect(#([1, 2, 3], "🌈", #(1, "1", True)))
  |> should.equal("#([1, 2, 3], \"🌈\", #(1, \"1\", True))")

  string.inspect(Nil)
  |> should.equal("Nil")

  string.inspect(Ok(1))
  |> should.equal("Ok(1)")

  string.inspect(Ok(True))
  |> should.equal("Ok(True)")

  string.inspect(Ok(False))
  |> should.equal("Ok(False)")

  string.inspect(Ok(Nil))
  |> should.equal("Ok(Nil)")

  string.inspect(Error(2))
  |> should.equal("Error(2)")

  string.inspect(Error(True))
  |> should.equal("Error(True)")

  string.inspect(Error(False))
  |> should.equal("Error(False)")

  string.inspect(Error(Nil))
  |> should.equal("Error(Nil)")

  string.inspect(InspectTypeZero)
  |> should.equal("InspectTypeZero")

  string.inspect(InspectTypeOne(1))
  |> should.equal("InspectTypeOne(1)")

  string.inspect(InspectTypeTwo(1, 2))
  |> should.equal("InspectTypeTwo(1, 2)")

  string.inspect(InspectTypeOne([1]))
  |> should.equal("InspectTypeOne([1])")

  string.inspect(InspectTypeOne("1"))
  |> should.equal("InspectTypeOne(\"1\")")

  string.inspect(InspectTypeOne(["1"]))
  |> should.equal("InspectTypeOne([\"1\"])")

  string.inspect(InspectTypeOne(#([1], "a")))
  |> should.equal("InspectTypeOne(#([1], \"a\"))")

  string.inspect(Ok)
  |> should.equal("//fn(a) { ... }")

  string.inspect(Error)
  |> should.equal("//fn(a) { ... }")

  string.inspect(fn() { Nil })
  |> should.equal("//fn() { ... }")

  string.inspect(fn(a) {
    a
    Nil
  })
  |> should.equal("//fn(a) { ... }")

  string.inspect(fn(a, b) {
    a
    b
    Nil
  })
  |> should.equal("//fn(a, b) { ... }")

  string.inspect(fn(x, y) {
    x
    y
    Nil
  })
  |> should.equal("//fn(a, b) { ... }")

  string.inspect(fn(foo: Int, bar: String) -> Bool {
    foo
    bar
    False
  })
  |> should.equal("//fn(a, b) { ... }")

  string.inspect(#(InspectTypeOne, InspectTypeTwo))
  |> should.equal("#(//fn(a) { ... }, //fn(a, b) { ... })")

  string.inspect(InspectTypeOne(InspectTypeZero))
  |> should.equal("InspectTypeOne(InspectTypeZero)")
}

if javascript {
  pub fn target_inspect_test() {
    // Due to Erlang's internal representation, on Erlang this will pass, instead:
    // |> should.equal("InspectTypeZero(InspectTypeZero)")
    //
    string.inspect(#(InspectTypeZero, InspectTypeZero))
    |> should.equal("#(InspectTypeZero, InspectTypeZero)")

    // Due to JavaScript's `Number` type `Float`s without digits return as `Int`s.
    //
    string.inspect(-1.0)
    |> should.equal("-1")

    string.inspect(0.0)
    |> should.equal("0")

    string.inspect(1.0)
    |> should.equal("1")

    string.inspect([1.0])
    |> should.equal("[1]")

    string.inspect(#(1.0))
    |> should.equal("#(1)")
  }
}

if erlang {
  import gleam/regex

  external fn create_erlang_pid() -> String =
    "erlang" "self"

  external fn create_erlang_reference() -> String =
    "erlang" "make_ref"

  pub fn target_inspect_test() {
    // Erlang's internal representation does not allow a correct differentiation
    // |> should.equal("#(InspectTypeZero, InspectTypeZero)")
    //
    string.inspect(#(InspectTypeZero, InspectTypeZero))
    |> should.equal("InspectTypeZero(InspectTypeZero)")

    // Unlike JavaScript, Erlang correctly differentiates between 1 and 1.0
    //
    string.inspect(-1.0)
    |> should.equal("-1.0")

    string.inspect(0.0)
    |> should.equal("0.0")

    string.inspect(1.0)
    |> should.equal("1.0")

    string.inspect([1.0])
    |> should.equal("[1.0]")

    string.inspect(#(1.0))
    |> should.equal("#(1.0)")

    // Looks like `//erl(<0.83.0>)`
    assert Ok(regular_expression) =
      regex.from_string("^\\/\\/erl\\(<[0-9]+\\.[0-9]+\\.[0-9]+>\\)$")
    string.inspect(create_erlang_pid())
    |> regex.check(regular_expression, _)
    |> should.equal(True)

    // Looks like: `//erl(#Ref<0.1809744150.4035444737.100468>)`
    assert Ok(regular_expression) =
      regex.from_string(
        "^\\/\\/erl\\(#Ref<[0-9]+\\.[0-9]+\\.[0-9]+\\.[0-9]+>\\)$",
      )
    string.inspect(create_erlang_reference())
    |> regex.check(regular_expression, _)
    |> should.equal(True)
  }
}<|MERGE_RESOLUTION|>--- conflicted
+++ resolved
@@ -391,7 +391,6 @@
   |> string.to_graphemes()
   |> should.equal(["パ", "ピ", "プ", "ペ", "ポ"])
 
-<<<<<<< HEAD
   // Passes on Erlang OTP 25RC3:
   "अनुच्छेद"
   |> string.to_graphemes()
@@ -406,8 +405,7 @@
   "ប៉ុស្ដិ៍"
   |> string.to_graphemes()
   |> should.equal(["ប៉ុ", "ស្ដិ៍"])
-=======
->>>>>>> 28ebbd29
+
   "Z͑ͫ̓ͪ̂ͫ̽͏̴̙̤̞͉͚̯̞̠͍A̴̵̜̰͔ͫ͗͢L̠ͨͧͩ͘G̴̻͈͍͔̹̑͗̎̅͛́Ǫ̵̹̻̝̳͂̌̌͘!͖̬̰̙̗̿̋ͥͥ̂ͣ̐́́͜͞"
   |> string.to_graphemes
   |> should.equal([
