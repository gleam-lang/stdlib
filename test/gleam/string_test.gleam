--- conflicted
+++ resolved
@@ -336,76 +336,6 @@
   |> should.equal("121XYX")
 }
 
-<<<<<<< HEAD
-=======
-pub fn pop_grapheme_test() {
-  "gleam"
-  |> string.pop_grapheme
-  |> should.equal(Ok(#("g", "leam")))
-
-  "g"
-  |> string.pop_grapheme
-  |> should.equal(Ok(#("g", "")))
-
-  ""
-  |> string.pop_grapheme
-  |> should.equal(Error(Nil))
-}
-
-pub fn to_graphemes_test() {
-  ""
-  |> string.to_graphemes
-  |> should.equal([])
-
-  "\n\t\r\"\\"
-  |> string.to_graphemes
-  |> should.equal(["\n", "\t", "\r", "\"", "\\"])
-
-  "a"
-  |> string.to_graphemes
-  |> should.equal(["a"])
-
-  "abc"
-  |> string.to_graphemes
-  |> should.equal(["a", "b", "c"])
-
-  "🌷🎁💩😜👍🏳️‍🌈"
-  |> string.to_graphemes
-  |> should.equal(["🌷", "🎁", "💩", "😜", "👍", "🏳️‍🌈"])
-
-  "Ĺo͂řȩm̅"
-  |> string.to_graphemes
-  |> should.equal(["Ĺ", "o͂", "ř", "ȩ", "m̅"])
-
-  "뎌쉐"
-  |> string.to_graphemes
-  |> should.equal(["뎌", "쉐"])
-
-  "Z͑ͫ̓ͪ̂ͫ̽͏̴̙̤̞͉͚̯̞̠͍A̴̵̜̰͔ͫ͗͢L̠ͨͧͩ͘G̴̻͈͍͔̹̑͗̎̅͛́Ǫ̵̹̻̝̳͂̌̌͘!͖̬̰̙̗̿̋ͥͥ̂ͣ̐́́͜͞"
-  |> string.to_graphemes
-  |> should.equal([
-    "Z͑ͫ̓ͪ̂ͫ̽͏̴̙̤̞͉͚̯̞̠͍", "A̴̵̜̰͔ͫ͗͢", "L̠ͨͧͩ͘",
-    "G̴̻͈͍͔̹̑͗̎̅͛́", "Ǫ̵̹̻̝̳͂̌̌͘", "!͖̬̰̙̗̿̋ͥͥ̂ͣ̐́́͜͞",
-  ])
-}
-
-pub fn utf_codepoint_test() {
-  string.utf_codepoint(1114444)
-  |> should.be_error
-
-  string.utf_codepoint(65534)
-  |> should.be_error
-
-  string.utf_codepoint(55296)
-  |> should.be_error
-}
-
-pub fn bit_string_utf_codepoint_test() {
-  assert Ok(snake) = string.utf_codepoint(128013)
-  should.equal(<<snake:utf8_codepoint>>, <<"🐍":utf8>>)
-}
-
->>>>>>> 5c26af70
 pub fn to_option_test() {
   ""
   |> string.to_option
