import gleam/dict
import gleam/float
import gleam/int
import gleam/list
import gleam/pair
import gleam/should
import gleam/string

@target(erlang)
const recursion_test_cycles = 1_000_000

// JavaScript engines crash when exceeding a certain stack size:
//
// - Chrome 106 and NodeJS V16, V18, and V19 crash around 10_000+
// - Firefox 106 crashes around 35_000+.
// - Safari 16 crashes around 40_000+.
@target(javascript)
const recursion_test_cycles = 40_000

pub fn length_test() {
  list.length([])
  |> should.equal(0)

  list.length([1])
  |> should.equal(1)

  list.length([1, 1])
  |> should.equal(2)

  list.length([1, 1, 1])
  |> should.equal(3)

  // TCO test
  list.range(0, recursion_test_cycles)
  |> list.length()
}

pub fn count_test() {
  list.count([], int.is_odd)
  |> should.equal(0)

  list.count([2, 4, 6], int.is_odd)
  |> should.equal(0)

  list.count([1, 2, 3, 4, 5], int.is_odd)
  |> should.equal(3)

  list.count(["a", "list", "with", "some", "string", "values"], fn(a) {
    string.length(a) > 4
  })
  |> should.equal(2)
}

pub fn reverse_test() {
  list.reverse([])
  |> should.equal([])

  list.reverse([1])
  |> should.equal([1])

  list.reverse([1, 2])
  |> should.equal([2, 1])

  list.reverse([1, 2, 3, 4, 5])
  |> should.equal([5, 4, 3, 2, 1])

  // TCO test
  list.range(0, recursion_test_cycles)
  |> list.reverse
}

pub fn is_empty_test() {
  list.is_empty([])
  |> should.be_true

  list.is_empty([1])
  |> should.be_false
}

pub fn contains_test() {
  list.contains([0, 4, 5, 1], 1)
  |> should.be_true

  list.contains([0, 4, 5, 7], 1)
  |> should.be_false

  list.contains([], 1)
  |> should.be_false

  // TCO test
  list.repeat(0, recursion_test_cycles)
  |> list.contains(1)
}

pub fn first_test() {
  list.first([0, 4, 5, 7])
  |> should.equal(Ok(0))

  list.first([])
  |> should.equal(Error(Nil))
}

pub fn rest_test() {
  list.rest([0, 4, 5, 7])
  |> should.equal(Ok([4, 5, 7]))

  list.rest([0])
  |> should.equal(Ok([]))

  list.rest([])
  |> should.equal(Error(Nil))
}

pub fn group_test() {
  [Ok(10), Error("Wrong"), Ok(200), Ok(1)]
  |> list.group(fn(i) {
    case i {
      Ok(_) -> "Successful"
      Error(_) -> "Failed"
    }
  })
  |> should.equal(
    dict.new()
    |> dict.insert("Failed", [Error("Wrong")])
    |> dict.insert("Successful", [Ok(1), Ok(200), Ok(10)]),
  )

  list.group([1, 2, 3, 4, 5], fn(i) { i - i / 3 * 3 })
  |> should.equal(
    dict.new()
    |> dict.insert(0, [3])
    |> dict.insert(1, [4, 1])
    |> dict.insert(2, [5, 2]),
  )
}

pub fn filter_test() {
  []
  |> list.filter(fn(_) { True })
  |> should.equal([])

  [0, 4, 5, 7, 3]
  |> list.filter(fn(_) { True })
  |> should.equal([0, 4, 5, 7, 3])

  [0, 4, 5, 7, 3]
  |> list.filter(fn(x) { x > 4 })
  |> should.equal([5, 7])

  [0, 4, 5, 7, 3]
  |> list.filter(fn(x) { x < 4 })
  |> should.equal([0, 3])

  // TCO test
  list.range(0, recursion_test_cycles)
  |> list.filter(fn(x) { x == -1 })
}

pub fn filter_map_test() {
  [2, 4, 6, 1]
  |> list.filter_map(fn(x) { Ok(x + 1) })
  |> should.equal([3, 5, 7, 2])

  [2, 4, 6, 1]
  |> list.filter_map(Error)
  |> should.equal([])

  // TCO test
  list.repeat(0, recursion_test_cycles)
  |> list.filter_map(fn(x) { Ok(x + 1) })
}

pub fn map_test() {
  []
  |> list.map(fn(x) { x * 2 })
  |> should.equal([])

  [0, 4, 5, 7, 3]
  |> list.map(fn(x) { x * 2 })
  |> should.equal([0, 8, 10, 14, 6])

  // TCO test
  list.repeat(0, recursion_test_cycles)
  |> list.map(fn(x) { x })
}

pub fn map2_test() {
  list.map2([1, 2, 3], [], int.add)
  |> should.equal([])

  list.map2([], [1, 2, 3], int.add)
  |> should.equal([])

  list.map2([], [], int.add)
  |> should.equal([])

  list.map2([1, 2, 3], [4, 5], int.add)
  |> should.equal([5, 7])

  list.map2([1, 2, 3], [4, 5, 6], int.add)
  |> should.equal([5, 7, 9])

  list.map2([1, 2, 3], ["1", "2"], pair.new)
  |> should.equal([#(1, "1"), #(2, "2")])

  // TCO test
  let list = list.repeat(0, recursion_test_cycles)
  list.map2(list, list, int.add)
}

pub fn map_fold_test() {
  [1, 2, 3, 4]
  |> list.map_fold(from: 0, with: fn(acc, i) { #(acc + i, i * 2) })
  |> should.equal(#(10, [2, 4, 6, 8]))

  // TCO test
  list.repeat(0, recursion_test_cycles)
  |> list.map_fold(from: 0, with: fn(acc, i) { #(acc + i, i + 1) })
}

pub fn try_map_test() {
  let fun = fn(x) {
    case x == 6 || x == 5 || x == 4 {
      True -> Ok(x * 2)
      False -> Error(x)
    }
  }

  [5, 6, 5, 6]
  |> list.try_map(fun)
  |> should.equal(Ok([10, 12, 10, 12]))

  [4, 6, 5, 7, 3]
  |> list.try_map(fun)
  |> should.equal(Error(7))

  // TCO test
  list.repeat(6, recursion_test_cycles)
  |> list.try_map(fun)
}

pub fn drop_test() {
  []
  |> list.drop(5)
  |> should.equal([])

  [1, 2, 3, 4, 5, 6, 7, 8]
  |> list.drop(5)
  |> should.equal([6, 7, 8])

  // TCO test
  list.repeat(0, recursion_test_cycles)
  |> list.drop(recursion_test_cycles)
}

pub fn take_test() {
  []
  |> list.take(5)
  |> should.equal([])

  [1, 2, 3, 4, 5, 6, 7, 8]
  |> list.take(5)
  |> should.equal([1, 2, 3, 4, 5])

  // TCO test
  list.repeat(0, recursion_test_cycles)
  |> list.take(recursion_test_cycles)
}

pub fn new_test() {
  list.new()
  |> should.equal([])
}

pub fn wrap_test() {
  list.wrap([])
  |> should.equal([[]])

  list.wrap([[]])
  |> should.equal([[[]]])

  list.wrap(Nil)
  |> should.equal([Nil])

  list.wrap(1)
  |> should.equal([1])

  list.wrap([1, 2])
  |> should.equal([[1, 2]])

  list.wrap([[1, 2, 3]])
  |> should.equal([[[1, 2, 3]]])
}

pub fn append_test() {
  list.append([1], [2, 3])
  |> should.equal([1, 2, 3])

  list.append([1, 2], [])
  |> should.equal([1, 2])

  list.append([], [1, 2])
  |> should.equal([1, 2])

  list.append([1, 2], [3, 4])
  |> should.equal([1, 2, 3, 4])

  list.append([1, 2, 3], [])
  |> should.equal([1, 2, 3])

  list.append([1, 2, 3], [4])
  |> should.equal([1, 2, 3, 4])

  list.append([1, 2, 3, 4], [5])
  |> should.equal([1, 2, 3, 4, 5])

  list.append([], [])
  |> should.equal([])

  // TCO test
  list.range(0, recursion_test_cycles)
  |> list.append([1])
}

pub fn concat_test() {
  list.concat([])
  |> should.equal([])

  list.concat([[]])
  |> should.equal([])

  list.concat([[], [], []])
  |> should.equal([])

  list.concat([[1, 2], [], [3, 4]])
  |> should.equal([1, 2, 3, 4])
  // // TCO test
  // case recursion_test_cycles > 2 {
  //   True ->
  //     list.repeat([[1]], recursion_test_cycles / 50)
  //     |> list.concat()
  //   False -> []
  // }
}

pub fn flatten_test() {
  list.flatten([])
  |> should.equal([])

  list.flatten([[]])
  |> should.equal([])

  list.flatten([[], [], []])
  |> should.equal([])

  list.flatten([[1, 2], [], [3, 4]])
  |> should.equal([1, 2, 3, 4])
}

pub fn flat_map_test() {
  list.flat_map([1, 10, 20], fn(x) { [x, x + 1] })
  |> should.equal([1, 2, 10, 11, 20, 21])
}

pub fn fold_test() {
  [1, 2, 3]
  |> list.fold([], fn(acc, x) { [x, ..acc] })
  |> should.equal([3, 2, 1])

  // TCO test
  list.range(0, recursion_test_cycles)
  |> list.fold([], fn(acc, x) { [x, ..acc] })
}

pub fn fold_right_test() {
  [1, 2, 3]
  |> list.fold_right(from: [], with: fn(acc, x) { [x, ..acc] })
  |> should.equal([1, 2, 3])
}

pub fn index_fold_test() {
  ["a", "b", "c"]
  |> list.index_fold([], fn(acc, i, ix) { [#(ix, i), ..acc] })
  |> should.equal([#(2, "c"), #(1, "b"), #(0, "a")])

  // TCO test
  list.range(0, recursion_test_cycles)
  |> list.index_fold([], fn(acc, i, ix) { [#(ix, i), ..acc] })
}

pub fn fold_until_test() {
  [1, 2, 3, 4]
  |> list.fold_until(from: 0, with: fn(acc, n) {
    case n < 4 {
      True -> list.Continue(acc + n)
      False -> list.Stop(acc)
    }
  })
  |> should.equal(6)

  // TCO test
  list.range(0, recursion_test_cycles)
  |> list.fold_until(from: 0, with: fn(acc, n) {
    case n < recursion_test_cycles {
      True -> list.Continue(acc + n)
      False -> list.Stop(acc)
    }
  })
}

pub fn try_fold_test() {
  [1, 2, 3]
  |> list.try_fold(0, fn(acc, i) {
    case i < 4 {
      True -> Ok(acc + i)
      False -> Error(Nil)
    }
  })
  |> should.equal(Ok(6))

  [1, 2, 3]
  |> list.try_fold(0, fn(acc, i) {
    case i < 3 {
      True -> Ok(acc + i)
      False -> Error(Nil)
    }
  })
  |> should.equal(Error(Nil))

  // TCO test
  list.range(0, recursion_test_cycles)
  |> list.try_fold(0, fn(acc, i) {
    case i < recursion_test_cycles {
      True -> Ok(acc + i)
      False -> Error(Nil)
    }
  })
}

pub fn find_map_test() {
  let f = fn(x) {
    case x {
      2 -> Ok(4)
      _ -> Error(Nil)
    }
  }

  [1, 2, 3]
  |> list.find_map(with: f)
  |> should.equal(Ok(4))

  [1, 3, 2]
  |> list.find_map(with: f)
  |> should.equal(Ok(4))

  [1, 3]
  |> list.find_map(with: f)
  |> should.equal(Error(Nil))

  // TCO test
  list.range(0, recursion_test_cycles)
  |> list.find_map(with: fn(x) {
    case x == recursion_test_cycles {
      True -> Ok(recursion_test_cycles)
      _ -> Error(Nil)
    }
  })
}

pub fn find_test() {
  let is_two = fn(x) { x == 2 }

  [1, 2, 3]
  |> list.find(one_that: is_two)
  |> should.equal(Ok(2))

  [1, 3, 2]
  |> list.find(one_that: is_two)
  |> should.equal(Ok(2))

  [1, 3]
  |> list.find(one_that: is_two)
  |> should.equal(Error(Nil))

  // TCO test
  list.range(0, recursion_test_cycles)
  |> list.find(one_that: fn(x) { x == recursion_test_cycles })
}

pub fn all_test() {
  list.all([1, 2, 3, 4, 5], fn(x) { x > 0 })
  |> should.be_true

  list.all([1, 2, 3, 4, 5], fn(x) { x < 0 })
  |> should.be_false

  list.all([], fn(_) { False })
  |> should.be_true

  [1, 2, 3]
  |> list.all(fn(x) {
    case x {
      1 -> True
      2 -> False
      // Crash if no short-circuit
      _ -> panic
    }
  })

  // TCO test
  list.repeat(0, recursion_test_cycles)
  |> list.all(fn(x) {
    case x {
      0 -> True
      _ -> False
    }
  })
}

pub fn any_test() {
  list.any([1, 2, 3, 4, 5], fn(x) { x == 2 })
  |> should.be_true

  list.any([1, 2, 3, 4, 5], fn(x) { x < 0 })
  |> should.be_false

  list.any([], fn(_) { False })
  |> should.be_false

  [1, 2, 3]
  |> list.any(fn(x) {
    case x {
      1 -> False
      2 -> True
      // Crash if no short-circuit
      _ -> panic
    }
  })

  // TCO test
  list.range(0, recursion_test_cycles)
  |> list.any(fn(x) { x == recursion_test_cycles })
}

pub fn zip_test() {
  list.zip([], [1, 2, 3])
  |> should.equal([])

  list.zip([1, 2], [])
  |> should.equal([])

  list.zip([1, 2, 3], [4, 5, 6])
  |> should.equal([#(1, 4), #(2, 5), #(3, 6)])

  list.zip([5, 6], [1, 2, 3])
  |> should.equal([#(5, 1), #(6, 2)])

  list.zip([5, 6, 7], [1, 2])
  |> should.equal([#(5, 1), #(6, 2)])

  // TCO test
  let recursion_test_cycles_list = list.range(0, recursion_test_cycles)
  list.zip(recursion_test_cycles_list, recursion_test_cycles_list)
}

pub fn strict_zip_test() {
  list.strict_zip([], [1, 2, 3])
  |> should.equal(Error(Nil))

  list.strict_zip([1, 2], [])
  |> should.equal(Error(Nil))

  list.strict_zip([1, 2, 3], [4, 5, 6])
  |> should.equal(Ok([#(1, 4), #(2, 5), #(3, 6)]))

  list.strict_zip([5, 6], [1, 2, 3])
  |> should.equal(Error(Nil))

  list.strict_zip([5, 6, 7], [1, 2])
  |> should.equal(Error(Nil))
}

pub fn unzip_test() {
  list.unzip([#(1, 2), #(3, 4)])
  |> should.equal(#([1, 3], [2, 4]))

  list.unzip([])
  |> should.equal(#([], []))

  // TCO test
  let recursion_test_cycles_list = list.range(0, recursion_test_cycles)
  list.zip(recursion_test_cycles_list, recursion_test_cycles_list)
  |> list.unzip()
}

pub fn intersperse_test() {
  list.intersperse([1, 2, 3], 4)
  |> should.equal([1, 4, 2, 4, 3])

  list.intersperse([], 2)
  |> should.equal([])

  // TCO test
  list.range(0, recursion_test_cycles)
  |> list.intersperse(0)
}

pub fn unique_test() {
  list.unique([1, 1, 2, 3, 4, 4, 4, 5, 6])
  |> should.equal([1, 2, 3, 4, 5, 6])

  list.unique([7, 1, 45, 6, 2, 47, 2, 7, 5])
  |> should.equal([7, 1, 45, 6, 2, 47, 5])

  list.unique([3, 4, 5])
  |> should.equal([3, 4, 5])

  list.unique([])
  |> should.equal([])

  // TCO test
  list.range(0, recursion_test_cycles / 100)
  |> list.unique()
}

pub fn sort_test() {
  []
  |> list.sort(int.compare)
  |> should.equal([])

  [1]
  |> list.sort(int.compare)
  |> should.equal([1])

  [2, 1]
  |> list.sort(int.compare)
  |> should.equal([1, 2])

  [3, 1, 2]
  |> list.sort(int.compare)
  |> should.equal([1, 2, 3])

  [4, 3, 6, 5, 4]
  |> list.sort(int.compare)
  |> should.equal([3, 4, 4, 5, 6])

  [4, 3, 6, 5, 4, 1]
  |> list.sort(int.compare)
  |> should.equal([1, 3, 4, 4, 5, 6])

  [4.1, 3.1, 6.1, 5.1, 4.1]
  |> list.sort(float.compare)
  |> should.equal([3.1, 4.1, 4.1, 5.1, 6.1])

  []
  |> list.sort(int.compare)
  |> should.equal([])

  // Stability tests
  let sorted_cards = [
    #(1, 1),
    #(2, 1),
    #(3, 1),
    #(4, 1),
    #(1, 2),
    #(2, 2),
    #(3, 2),
    #(4, 2),
    #(1, 3),
    #(2, 3),
    #(3, 3),
    #(4, 3),
    #(1, 4),
    #(2, 4),
    #(3, 4),
    #(4, 4),
  ]
  let shuffled_cards = [
    #(3, 2),
    #(1, 4),
    #(2, 1),
    #(3, 3),
    #(4, 1),
    #(3, 4),
    #(1, 2),
    #(4, 4),
    #(3, 1),
    #(1, 1),
    #(2, 2),
    #(2, 4),
    #(4, 2),
    #(4, 3),
    #(1, 3),
    #(2, 3),
  ]
  shuffled_cards
  |> list.sort(fn(a, b) { int.compare(a.0, b.0) })
  |> list.sort(fn(a, b) { int.compare(a.1, b.1) })
  |> should.equal(sorted_cards)

  // TCO test
  list.range(0, recursion_test_cycles)
  |> list.reverse
  |> list.sort(int.compare)
}

pub fn index_map_test() {
  list.index_map([3, 4, 5], fn(x, i) { #(i, x) })
  |> should.equal([#(0, 3), #(1, 4), #(2, 5)])

  let f = fn(x, i) { #(x, i) }
  list.index_map(["a", "b"], f)
  |> should.equal([#("a", 0), #("b", 1)])

  let f = fn(x, i) { #(x, i) }
  list.index_map(["a", "b", "c"], f)
  |> should.equal([#("a", 0), #("b", 1), #("c", 2)])
}

pub fn range_test() {
  list.range(0, 0)
  |> should.equal([0])

  list.range(1, 1)
  |> should.equal([1])

  list.range(-1, -1)
  |> should.equal([-1])

  list.range(0, 1)
  |> should.equal([0, 1])

  list.range(0, 5)
  |> should.equal([0, 1, 2, 3, 4, 5])

  list.range(1, -5)
  |> should.equal([1, 0, -1, -2, -3, -4, -5])

  // TCO test
  list.range(1, recursion_test_cycles)
}

pub fn repeat_test() {
  list.repeat(1, -10)
  |> should.equal([])

  list.repeat(1, 0)
  |> should.equal([])

  list.repeat(2, 3)
  |> should.equal([2, 2, 2])

  list.repeat("x", 5)
  |> should.equal(["x", "x", "x", "x", "x"])

  // TCO test
  list.repeat(0, recursion_test_cycles)
}

pub fn split_test() {
  []
  |> list.split(0)
  |> should.equal(#([], []))

  [0, 1, 2, 3, 4]
  |> list.split(0)
  |> should.equal(#([], [0, 1, 2, 3, 4]))

  [0, 1, 2, 3, 4]
  |> list.split(-2)
  |> should.equal(#([], [0, 1, 2, 3, 4]))

  [0, 1, 2, 3, 4]
  |> list.split(1)
  |> should.equal(#([0], [1, 2, 3, 4]))

  [0, 1, 2, 3, 4]
  |> list.split(3)
  |> should.equal(#([0, 1, 2], [3, 4]))

  [0, 1, 2, 3, 4]
  |> list.split(9)
  |> should.equal(#([0, 1, 2, 3, 4], []))

  // TCO test
  list.repeat(0, recursion_test_cycles + 10)
  |> list.split(recursion_test_cycles + 1)
}

pub fn split_while_test() {
  []
  |> list.split_while(fn(x) { x <= 5 })
  |> should.equal(#([], []))

  [1, 2, 3, 4, 5]
  |> list.split_while(fn(x) { x <= 5 })
  |> should.equal(#([1, 2, 3, 4, 5], []))

  [1, 2, 3, 4, 5]
  |> list.split_while(fn(x) { x == 2 })
  |> should.equal(#([], [1, 2, 3, 4, 5]))

  [1, 2, 3, 4, 5]
  |> list.split_while(fn(x) { x <= 3 })
  |> should.equal(#([1, 2, 3], [4, 5]))

  [1, 2, 3, 4, 5]
  |> list.split_while(fn(x) { x <= -3 })
  |> should.equal(#([], [1, 2, 3, 4, 5]))

  // TCO test
  list.repeat(0, recursion_test_cycles + 10)
  |> list.split_while(fn(x) { x <= recursion_test_cycles + 1 })
}

pub fn key_find_test() {
  let proplist = [#(0, "1"), #(1, "2")]

  proplist
  |> list.key_find(0)
  |> should.equal(Ok("1"))

  proplist
  |> list.key_find(1)
  |> should.equal(Ok("2"))

  proplist
  |> list.key_find(2)
  |> should.equal(Error(Nil))
}

pub fn key_filter_test() {
  let proplist = [#(0, "1"), #(1, "2"), #(0, "3"), #(1, "4"), #(2, "5")]

  proplist
  |> list.key_filter(0)
  |> should.equal(["1", "3"])

  proplist
  |> list.key_filter(1)
  |> should.equal(["2", "4"])

  proplist
  |> list.key_filter(2)
  |> should.equal(["5"])

  proplist
  |> list.key_filter(3)
  |> should.equal([])
}

pub fn pop_test() {
  [1, 2, 3]
  |> list.pop(fn(x) { x > 2 })
  |> should.equal(Ok(#(3, [1, 2])))

  [1, 2, 3]
  |> list.pop(fn(x) { x > 4 })
  |> should.equal(Error(Nil))

  []
  |> list.pop(fn(_x) { True })
  |> should.equal(Error(Nil))

  // TCO test
  list.repeat(0, recursion_test_cycles + 10)
  |> list.pop(fn(x) { x > recursion_test_cycles + 1 })
}

pub fn pop_map_test() {
  let get = fn(x) {
    case x > 0 {
      True -> Ok(x * 2)
      False -> Error(Nil)
    }
  }
  list.pop_map([0, 2, 3], get)
  |> should.equal(Ok(#(4, [0, 3])))

  list.pop_map([0, -1], get)
  |> should.equal(Error(Nil))

  list.pop_map([], get)
  |> should.equal(Error(Nil))
}

pub fn key_pop_test() {
  list.key_pop([#("a", 0), #("b", 1)], "a")
  |> should.equal(Ok(#(0, [#("b", 1)])))

  list.key_pop([#("a", 0), #("b", 1)], "b")
  |> should.equal(Ok(#(1, [#("a", 0)])))

  list.key_pop([#("a", 0), #("b", 1)], "c")
  |> should.equal(Error(Nil))
}

pub fn key_set_test() {
  [#(5, 0), #(4, 1)]
  |> list.key_set(4, 100)
  |> should.equal([#(5, 0), #(4, 100)])

  [#(5, 0), #(4, 1)]
  |> list.key_set(1, 100)
  |> should.equal([#(5, 0), #(4, 1), #(1, 100)])

  // TCO test
  let recursion_test_cycles_list = list.range(0, recursion_test_cycles)
  list.zip(recursion_test_cycles_list, recursion_test_cycles_list)
  |> list.key_set(0, 0)
}

pub fn each_test() {
  list.each([1, 1, 1], fn(x) {
    let assert 1 = x
  })
  |> should.equal(Nil)

  // TCO test
  list.each(list.repeat(1, recursion_test_cycles), fn(x) {
    let assert 1 = x
  })
}

pub fn try_each_test() {
  let assert Ok(Nil) =
    list.try_each(over: [1, 1, 1], with: fn(x) {
      should.equal(x, 1)
      Ok(Nil)
    })

  // `try_each` actually stops when `fun` returns error
  let assert Error(1) =
    list.try_each(over: [1, 2, 3], with: fn(x) {
      should.equal(x, 1)
      Error(x)
    })

  // TCO test
  let assert Ok(Nil) =
    list.repeat(1, recursion_test_cycles)
    |> list.try_each(with: fn(_) { Ok(Nil) })
}

pub fn partition_test() {
  [1, 2, 3, 4, 5, 6, 7]
  |> list.partition(int.is_odd)
  |> should.equal(#([1, 3, 5, 7], [2, 4, 6]))

  // TCO test
  list.range(0, recursion_test_cycles)
  |> list.partition(int.is_even)
}

pub fn permutations_test() {
  [1, 2]
  |> list.permutations
  |> should.equal([[1, 2], [2, 1]])

  [1, 2, 3]
  |> list.permutations
  |> should.equal([
    [1, 2, 3],
    [1, 3, 2],
    [2, 1, 3],
    [2, 3, 1],
    [3, 1, 2],
    [3, 2, 1],
  ])

  [1, 2, 3, 4]
  |> list.permutations
  |> should.equal([
    [1, 2, 3, 4],
    [1, 2, 4, 3],
    [1, 3, 2, 4],
    [1, 3, 4, 2],
    [1, 4, 2, 3],
    [1, 4, 3, 2],
    [2, 1, 3, 4],
    [2, 1, 4, 3],
    [2, 3, 1, 4],
    [2, 3, 4, 1],
    [2, 4, 1, 3],
    [2, 4, 3, 1],
    [3, 1, 2, 4],
    [3, 1, 4, 2],
    [3, 2, 1, 4],
    [3, 2, 4, 1],
    [3, 4, 1, 2],
    [3, 4, 2, 1],
    [4, 1, 2, 3],
    [4, 1, 3, 2],
    [4, 2, 1, 3],
    [4, 2, 3, 1],
    [4, 3, 1, 2],
    [4, 3, 2, 1],
  ])

  ["a", "b"]
  |> list.permutations
  |> should.equal([["a", "b"], ["b", "a"]])

  [1, 1]
  |> list.permutations
  |> should.equal([[1, 1], [1, 1]])

  [1, 1, 1]
  |> list.permutations
  |> should.equal([
    [1, 1, 1],
    [1, 1, 1],
    [1, 1, 1],
    [1, 1, 1],
    [1, 1, 1],
    [1, 1, 1],
  ])

  [1, 2, 2]
  |> list.permutations
  |> should.equal([
    [1, 2, 2],
    [1, 2, 2],
    [2, 1, 2],
    [2, 2, 1],
    [2, 1, 2],
    [2, 2, 1],
  ])

  ["a", "a", "a", "a"]
  |> list.permutations
  |> should.equal([
    ["a", "a", "a", "a"],
    ["a", "a", "a", "a"],
    ["a", "a", "a", "a"],
    ["a", "a", "a", "a"],
    ["a", "a", "a", "a"],
    ["a", "a", "a", "a"],
    ["a", "a", "a", "a"],
    ["a", "a", "a", "a"],
    ["a", "a", "a", "a"],
    ["a", "a", "a", "a"],
    ["a", "a", "a", "a"],
    ["a", "a", "a", "a"],
    ["a", "a", "a", "a"],
    ["a", "a", "a", "a"],
    ["a", "a", "a", "a"],
    ["a", "a", "a", "a"],
    ["a", "a", "a", "a"],
    ["a", "a", "a", "a"],
    ["a", "a", "a", "a"],
    ["a", "a", "a", "a"],
    ["a", "a", "a", "a"],
    ["a", "a", "a", "a"],
    ["a", "a", "a", "a"],
    ["a", "a", "a", "a"],
  ])
}

pub fn window_test() {
  [1, 2, 3]
  |> list.window(by: 2)
  |> should.equal([[1, 2], [2, 3]])

  [1, 2, 3]
  |> list.window(3)
  |> should.equal([[1, 2, 3]])

  [1, 2, 3]
  |> list.window(4)
  |> should.equal([])

  [1, 2, 3, 4, 5]
  |> list.window(3)
  |> should.equal([[1, 2, 3], [2, 3, 4], [3, 4, 5]])

  [1, 2, 3]
  |> list.window(0)
  |> should.equal([])

  [1, 2, 3]
  |> list.window(-1)
  |> should.equal([])

  // TCO test
  list.range(0, recursion_test_cycles)
  |> list.window(2)
}

pub fn window_by_2_test() {
  [1, 2, 3, 4]
  |> list.window_by_2
  |> should.equal([#(1, 2), #(2, 3), #(3, 4)])

  [1]
  |> list.window_by_2
  |> should.equal([])
}

pub fn drop_while_test() {
  [1, 2, 3, 4]
  |> list.drop_while(fn(x) { x < 3 })
  |> should.equal([3, 4])

  // TCO test
  list.range(0, recursion_test_cycles + 10)
  |> list.drop_while(fn(x) { x < recursion_test_cycles + 1 })
}

pub fn take_while_test() {
  [1, 2, 3, 2, 4]
  |> list.take_while(fn(x) { x < 3 })
  |> should.equal([1, 2])

  // TCO test
  list.range(0, recursion_test_cycles + 10)
  |> list.take_while(fn(x) { x < recursion_test_cycles + 1 })
}

pub fn chunk_test() {
  [1, 2, 3]
  |> list.chunk(by: fn(n) { n % 2 })
  |> should.equal([[1], [2], [3]])

  [1, 2, 2, 3, 4, 4, 6, 7, 7]
  |> list.chunk(by: fn(n) { n % 2 })
  |> should.equal([[1], [2, 2], [3], [4, 4, 6], [7, 7]])

  // TCO test
  list.range(0, recursion_test_cycles)
  |> list.chunk(by: fn(n) { n % 2 })
}

pub fn sized_chunk_test() {
  [1, 2, 3, 4, 5, 6]
  |> list.sized_chunk(into: 2)
  |> should.equal([[1, 2], [3, 4], [5, 6]])

  [1, 2, 3, 4, 5, 6, 7, 8]
  |> list.sized_chunk(into: 3)
  |> should.equal([[1, 2, 3], [4, 5, 6], [7, 8]])

  // TCO test
  list.range(0, recursion_test_cycles * 3)
  |> list.sized_chunk(into: 3)
}

pub fn reduce_test() {
  []
  |> list.reduce(with: fn(x, y) { x + y })
  |> should.equal(Error(Nil))

  [1, 2, 3, 4, 5]
  |> list.reduce(with: fn(x, y) { x + y })
  |> should.equal(Ok(15))
}

pub fn scan_test() {
  []
  |> list.scan(from: 0, with: fn(acc, i) { i + acc })
  |> should.equal([])

  [1, 2, 3, 4]
  |> list.scan(from: 0, with: fn(acc, i) { 2 * i + acc })
  |> should.equal([2, 6, 12, 20])

  [1, 2, 3, 4]
  |> list.scan(from: [], with: fn(acc, i) {
    case int.is_even(i) {
      True -> ["Even", ..acc]
      False -> ["Odd", ..acc]
    }
  })
  |> should.equal([
    ["Odd"],
    ["Even", "Odd"],
    ["Odd", "Even", "Odd"],
    ["Even", "Odd", "Even", "Odd"],
  ])

  // TCO test
  list.range(0, recursion_test_cycles)
  |> list.scan(from: 0, with: fn(acc, i) { i + acc })
}

pub fn last_test() {
  list.last([])
  |> should.equal(Error(Nil))

  list.last([1, 2, 3, 4, 5])
  |> should.equal(Ok(5))
}

pub fn combinations_test() {
  list.combinations([1, 2, 3], by: 0)
  |> should.equal([[]])

  list.combinations([1, 2, 3], by: 1)
  |> should.equal([[1], [2], [3]])

  list.combinations([1, 2, 3], by: 2)
  |> should.equal([[1, 2], [1, 3], [2, 3]])

  list.combinations([1, 2, 3], by: 3)
  |> should.equal([[1, 2, 3]])

  list.combinations([1, 2, 3], by: 4)
  |> should.equal([])

  list.combinations([1, 2, 3, 4], 3)
  |> should.equal([[1, 2, 3], [1, 2, 4], [1, 3, 4], [2, 3, 4]])
}

pub fn combination_pairs_test() {
  list.combination_pairs([1])
  |> should.equal([])

  list.combination_pairs([1, 2])
  |> should.equal([#(1, 2)])

  list.combination_pairs([1, 2, 3])
  |> should.equal([#(1, 2), #(1, 3), #(2, 3)])

  list.combination_pairs([1, 2, 3, 4])
  |> should.equal([#(1, 2), #(1, 3), #(1, 4), #(2, 3), #(2, 4), #(3, 4)])

  // TCO test
  list.range(0, 200)
  |> list.combination_pairs()
}

pub fn interleave_test() {
  list.interleave([[1, 2], [101, 102]])
  |> should.equal([1, 101, 2, 102])

  list.interleave([[1, 2], [101, 102], [201, 202]])
  |> should.equal([1, 101, 201, 2, 102, 202])

  // Left over elements are added at the end
  list.interleave([[1, 2, 3], [101, 102]])
  |> should.equal([1, 101, 2, 102, 3])

  list.interleave([[1, 2], [101, 102, 103]])
  |> should.equal([1, 101, 2, 102, 103])
}

pub fn transpose_test() {
  list.transpose([[1, 2, 3], [101, 102, 103]])
  |> should.equal([[1, 101], [2, 102], [3, 103]])

  list.transpose([[1, 2, 3], [101, 102, 103], [201, 202, 203]])
  |> should.equal([[1, 101, 201], [2, 102, 202], [3, 103, 203]])

  // Left over elements are still returned
  list.transpose([[1, 2], [101, 102, 103]])
  |> should.equal([[1, 101], [2, 102], [103]])

  list.transpose([[1, 2, 3], [101, 102], [201, 202, 203]])
  |> should.equal([[1, 101, 201], [2, 102, 202], [3, 203]])
}

pub fn shuffle_test() {
  []
  |> list.shuffle
  |> should.equal([])

  [1, 1]
  |> list.shuffle
  |> should.equal([1, 1])

  [1, 1, 1]
  |> list.shuffle
  |> should.equal([1, 1, 1])

  list.range(1, 100)
  |> list.shuffle
  |> list.sort(int.compare)
  |> should.equal(list.range(1, 100))

  // TCO test
  list.range(0, recursion_test_cycles)
  |> list.shuffle()
}

<<<<<<< HEAD
pub fn sample_test() {
  []
  |> list.sample(3)
  |> should.equal([])

  [1, 2, 3]
  |> list.sample(0)
  |> should.equal([])

  [1, 2, 3]
  |> list.sample(-1)
  |> should.equal([])

  [1, 2]
  |> list.sample(5)
  |> list.sort(int.compare)
  |> should.equal([1, 2])

  [1]
  |> list.sample(1)
  |> should.equal([1])

  let input = list.range(1, 100)
  let sample = list.sample(input, 10)
  list.length(sample)
  |> should.equal(10)

  let repeated = [1, 1, 1, 1, 1]
  let sample = list.sample(repeated, 3)
  sample
  |> list.all(fn(x) { x == 1 })
  |> should.be_true()

  let input = list.range(1, 1000)
  let sample = list.sample(input, 100)
  sample
  |> list.sort(int.compare)
  |> list.all(fn(x) { x >= 1 && x <= 1000 })
  |> should.be_true()

  list.length(sample)
  |> should.equal(100)

  let min = list.fold(sample, 1000, int.min)
  let max = list.fold(sample, 1, int.max)
  should.be_true(min >= 1)
  should.be_true(max <= 1000)
=======
pub fn max_test() {
  []
  |> list.max(int.compare)
  |> should.equal(Error(Nil))

  [1, 3, 2]
  |> list.max(int.compare)
  |> should.equal(Ok(3))

  [-1.0, 1.2, 1.104]
  |> list.max(float.compare)
  |> should.equal(Ok(1.2))

  ["a", "c", "b"]
  |> list.max(string.compare)
  |> should.equal(Ok("c"))
>>>>>>> 6ee47260
}<|MERGE_RESOLUTION|>--- conflicted
+++ resolved
@@ -1282,7 +1282,24 @@
   |> list.shuffle()
 }
 
-<<<<<<< HEAD
+pub fn max_test() {
+  []
+  |> list.max(int.compare)
+  |> should.equal(Error(Nil))
+
+  [1, 3, 2]
+  |> list.max(int.compare)
+  |> should.equal(Ok(3))
+
+  [-1.0, 1.2, 1.104]
+  |> list.max(float.compare)
+  |> should.equal(Ok(1.2))
+
+  ["a", "c", "b"]
+  |> list.max(string.compare)
+  |> should.equal(Ok("c"))
+}
+
 pub fn sample_test() {
   []
   |> list.sample(3)
@@ -1330,22 +1347,4 @@
   let max = list.fold(sample, 1, int.max)
   should.be_true(min >= 1)
   should.be_true(max <= 1000)
-=======
-pub fn max_test() {
-  []
-  |> list.max(int.compare)
-  |> should.equal(Error(Nil))
-
-  [1, 3, 2]
-  |> list.max(int.compare)
-  |> should.equal(Ok(3))
-
-  [-1.0, 1.2, 1.104]
-  |> list.max(float.compare)
-  |> should.equal(Ok(1.2))
-
-  ["a", "c", "b"]
-  |> list.max(string.compare)
-  |> should.equal(Ok("c"))
->>>>>>> 6ee47260
 }