import gleam/float
import gleam/int
import gleam/list
import gleam/should

if erlang {
  // const recursion_test_cycles = 2
  const recursion_test_cycles = 999_999
}

if javascript {
  // const recursion_test_cycles = 16_999
  const recursion_test_cycles = 16_999
}

pub fn length_test() {
  list.length([])
  |> should.equal(0)

  list.length([1])
  |> should.equal(1)

  list.length([1, 1])
  |> should.equal(2)

  list.length([1, 1, 1])
  |> should.equal(3)

  // TCO test
  list.range(0, recursion_test_cycles)
  |> list.length()
}

pub fn reverse_test() {
  list.reverse([])
  |> should.equal([])

  list.reverse([1])
  |> should.equal([1])

  list.reverse([1, 2])
  |> should.equal([2, 1])

  list.reverse([1, 2, 3, 4, 5])
  |> should.equal([5, 4, 3, 2, 1])

  // TCO test
  list.range(0, recursion_test_cycles)
  |> list.reverse
}

pub fn is_empty_test() {
  list.is_empty([])
  |> should.be_true

  list.is_empty([1])
  |> should.be_false
}

pub fn contains_test() {
  list.contains([0, 4, 5, 1], 1)
  |> should.be_true

  list.contains([0, 4, 5, 7], 1)
  |> should.be_false

  list.contains([], 1)
  |> should.be_false

  // TCO test
  list.repeat(0, recursion_test_cycles)
  |> list.contains(1)
}

pub fn first_test() {
  list.first([0, 4, 5, 7])
  |> should.equal(Ok(0))

  list.first([])
  |> should.equal(Error(Nil))
}

pub fn rest_test() {
  list.rest([0, 4, 5, 7])
  |> should.equal(Ok([4, 5, 7]))

  list.rest([0])
  |> should.equal(Ok([]))

  list.rest([])
  |> should.equal(Error(Nil))
}

pub fn filter_test() {
  []
  |> list.filter(fn(_) { True })
  |> should.equal([])

  [0, 4, 5, 7, 3]
  |> list.filter(fn(_) { True })
  |> should.equal([0, 4, 5, 7, 3])

  [0, 4, 5, 7, 3]
  |> list.filter(fn(x) { x > 4 })
  |> should.equal([5, 7])

  [0, 4, 5, 7, 3]
  |> list.filter(fn(x) { x < 4 })
  |> should.equal([0, 3])

  // TCO test
  list.range(0, recursion_test_cycles)
  |> list.filter(fn(x) { x == -1 })
}

pub fn filter_map_test() {
  [2, 4, 6, 1]
  |> list.filter_map(fn(x) { Ok(x + 1) })
  |> should.equal([3, 5, 7, 2])

  [2, 4, 6, 1]
  |> list.filter_map(Error)
  |> should.equal([])

  // TCO test
  list.repeat(0, recursion_test_cycles)
  |> list.filter_map(fn(x) { Ok(x + 1) })
}

pub fn map_test() {
  []
  |> list.map(fn(x) { x * 2 })
  |> should.equal([])

  [0, 4, 5, 7, 3]
  |> list.map(fn(x) { x * 2 })
  |> should.equal([0, 8, 10, 14, 6])

  // TCO test
  list.repeat(0, recursion_test_cycles)
  |> list.map(fn(x) { x })
}

pub fn map_fold_test() {
  [1, 2, 3, 4]
  |> list.map_fold(from: 0, with: fn(acc, i) { #(acc + i, i * 2) })
  |> should.equal(#(10, [2, 4, 6, 8]))

  // TCO test
  list.repeat(0, recursion_test_cycles)
  |> list.map_fold(from: 0, with: fn(acc, i) { #(acc + i, i + 1) })
}

pub fn try_map_test() {
  let fun = fn(x) {
    case x == 6 || x == 5 || x == 4 {
      True -> Ok(x * 2)
      False -> Error(x)
    }
  }

  [5, 6, 5, 6]
  |> list.try_map(fun)
  |> should.equal(Ok([10, 12, 10, 12]))

  [4, 6, 5, 7, 3]
  |> list.try_map(fun)
  |> should.equal(Error(7))

  // TCO test
  list.repeat(6, recursion_test_cycles)
  |> list.try_map(fun)
}

pub fn drop_test() {
  []
  |> list.drop(5)
  |> should.equal([])

  [1, 2, 3, 4, 5, 6, 7, 8]
  |> list.drop(5)
  |> should.equal([6, 7, 8])

  // TCO test
  list.repeat(0, recursion_test_cycles)
  |> list.drop(recursion_test_cycles)
}

pub fn take_test() {
  []
  |> list.take(5)
  |> should.equal([])

  [1, 2, 3, 4, 5, 6, 7, 8]
  |> list.take(5)
  |> should.equal([1, 2, 3, 4, 5])

  // TCO test
  list.repeat(0, recursion_test_cycles)
  |> list.take(recursion_test_cycles)
}

pub fn new_test() {
  list.new()
  |> should.equal([])
}

pub fn append_test() {
  list.append([1], [2, 3])
  |> should.equal([1, 2, 3])

  list.append([1, 2], [])
  |> should.equal([1, 2])

  list.append([], [1, 2])
  |> should.equal([1, 2])

  list.append([1, 2], [3, 4])
  |> should.equal([1, 2, 3, 4])

  list.append([1, 2, 3], [])
  |> should.equal([1, 2, 3])

  list.append([1, 2, 3], [4])
  |> should.equal([1, 2, 3, 4])

  list.append([1, 2, 3, 4], [5])
  |> should.equal([1, 2, 3, 4, 5])

  list.append([], [])
  |> should.equal([])

  // TCO test
  list.range(0, recursion_test_cycles)
  |> list.append([1])
}

pub fn flatten_test() {
  list.flatten([])
  |> should.equal([])

  list.flatten([[]])
  |> should.equal([])

  list.flatten([[], [], []])
  |> should.equal([])

  list.flatten([[1, 2], [], [3, 4]])
  |> should.equal([1, 2, 3, 4])

  // TCO test
  case recursion_test_cycles > 2 {
    True ->
      list.repeat([[1]], recursion_test_cycles / 50)
      |> list.flatten()
    False -> []
  }
}

pub fn flat_map_test() {
  list.flat_map([1, 10, 20], fn(x) { [x, x + 1] })
  |> should.equal([1, 2, 10, 11, 20, 21])
}

pub fn fold_test() {
  [1, 2, 3]
  |> list.fold([], fn(acc, x) { [x, ..acc] })
  |> should.equal([3, 2, 1])

  // TCO test
  list.range(0, recursion_test_cycles)
  |> list.fold([], fn(acc, x) { [x, ..acc] })
}

pub fn fold_right_test() {
  [1, 2, 3]
  |> list.fold_right(from: [], with: fn(acc, x) { [x, ..acc] })
  |> should.equal([1, 2, 3])
}

pub fn index_fold_test() {
  ["a", "b", "c"]
  |> list.index_fold([], fn(acc, i, ix) { [#(ix, i), ..acc] })
  |> should.equal([#(2, "c"), #(1, "b"), #(0, "a")])

  // TCO test
  list.range(0, recursion_test_cycles)
  |> list.index_fold([], fn(acc, i, ix) { [#(ix, i), ..acc] })
}

pub fn fold_until_test() {
  [1, 2, 3, 4]
  |> list.fold_until(
    from: 0,
    with: fn(acc, n) {
      case n < 4 {
        True -> list.Continue(acc + n)
        False -> list.Stop(acc)
      }
    },
  )
  |> should.equal(6)

  // TCO test
  list.range(0, recursion_test_cycles)
  |> list.fold_until(
    from: 0,
    with: fn(acc, n) {
      case n < recursion_test_cycles {
        True -> list.Continue(acc + n)
        False -> list.Stop(acc)
      }
    },
  )
}

pub fn try_fold_test() {
  [1, 2, 3]
  |> list.try_fold(
    0,
    fn(acc, i) {
      case i < 4 {
        True -> Ok(acc + i)
        False -> Error(Nil)
      }
    },
  )
  |> should.equal(Ok(6))

  [1, 2, 3]
  |> list.try_fold(
    0,
    fn(acc, i) {
      case i < 3 {
        True -> Ok(acc + i)
        False -> Error(Nil)
      }
    },
  )
  |> should.equal(Error(Nil))

  // TCO test
  list.range(0, recursion_test_cycles)
  |> list.try_fold(
    0,
    fn(acc, i) {
      case i < recursion_test_cycles {
        True -> Ok(acc + i)
        False -> Error(Nil)
      }
    },
  )
}

pub fn find_map_test() {
  let f = fn(x) {
    case x {
      2 -> Ok(4)
      _ -> Error(Nil)
    }
  }

  [1, 2, 3]
  |> list.find_map(with: f)
  |> should.equal(Ok(4))

  [1, 3, 2]
  |> list.find_map(with: f)
  |> should.equal(Ok(4))

  [1, 3]
  |> list.find_map(with: f)
  |> should.equal(Error(Nil))

  // TCO test
  list.range(0, recursion_test_cycles)
  |> list.find_map(with: fn(x) {
    case x == recursion_test_cycles {
      True -> Ok(recursion_test_cycles)
      _ -> Error(Nil)
    }
  })
}

pub fn find_test() {
  let is_two = fn(x) { x == 2 }

  [1, 2, 3]
  |> list.find(one_that: is_two)
  |> should.equal(Ok(2))

  [1, 3, 2]
  |> list.find(one_that: is_two)
  |> should.equal(Ok(2))

  [1, 3]
  |> list.find(one_that: is_two)
  |> should.equal(Error(Nil))

  // TCO test
  list.range(0, recursion_test_cycles)
  |> list.find(one_that: fn(x) { x == recursion_test_cycles })
}

pub fn all_test() {
  list.all([1, 2, 3, 4, 5], fn(x) { x > 0 })
  |> should.be_true

  list.all([1, 2, 3, 4, 5], fn(x) { x < 0 })
  |> should.be_false

  list.all([], fn(_) { False })
  |> should.be_true

  [1, 2, 3]
  |> list.all(fn(x) {
    case x {
      1 -> True
      2 -> False
      // Crash if no short-circuit
      _ -> {
        assert True = False
      }
    }
  })

  // TCO test
  list.repeat(0, recursion_test_cycles)
  |> list.all(fn(x) {
    case x {
      0 -> True
      _ -> False
    }
  })
}

pub fn any_test() {
  list.any([1, 2, 3, 4, 5], fn(x) { x == 2 })
  |> should.be_true

  list.any([1, 2, 3, 4, 5], fn(x) { x < 0 })
  |> should.be_false

  list.any([], fn(_) { False })
  |> should.be_false

  [1, 2, 3]
  |> list.any(fn(x) {
    case x {
      1 -> False
      2 -> True
      // Crash if no short-circuit
      _ -> {
        assert True = False
      }
    }
  })

  // TCO test
  list.range(0, recursion_test_cycles)
  |> list.any(fn(x) { x == recursion_test_cycles })
}

pub fn zip_test() {
  list.zip([], [1, 2, 3])
  |> should.equal([])

  list.zip([1, 2], [])
  |> should.equal([])

  list.zip([1, 2, 3], [4, 5, 6])
  |> should.equal([#(1, 4), #(2, 5), #(3, 6)])

  list.zip([5, 6], [1, 2, 3])
  |> should.equal([#(5, 1), #(6, 2)])

  list.zip([5, 6, 7], [1, 2])
  |> should.equal([#(5, 1), #(6, 2)])

  // TCO test
  let recursion_test_cycles_list = list.range(0, recursion_test_cycles)
  list.zip(recursion_test_cycles_list, recursion_test_cycles_list)
}

pub fn strict_zip_test() {
  list.strict_zip([], [1, 2, 3])
  |> should.equal(Error(list.LengthMismatch))

  list.strict_zip([1, 2], [])
  |> should.equal(Error(list.LengthMismatch))

  list.strict_zip([1, 2, 3], [4, 5, 6])
  |> should.equal(Ok([#(1, 4), #(2, 5), #(3, 6)]))

  list.strict_zip([5, 6], [1, 2, 3])
  |> should.equal(Error(list.LengthMismatch))

  list.strict_zip([5, 6, 7], [1, 2])
  |> should.equal(Error(list.LengthMismatch))
}

pub fn unzip_test() {
  list.unzip([#(1, 2), #(3, 4)])
  |> should.equal(#([1, 3], [2, 4]))

  list.unzip([])
  |> should.equal(#([], []))

  // TCO test
  let recursion_test_cycles_list = list.range(0, recursion_test_cycles)
  list.zip(recursion_test_cycles_list, recursion_test_cycles_list)
  |> list.unzip()
}

pub fn intersperse_test() {
  list.intersperse([1, 2, 3], 4)
  |> should.equal([1, 4, 2, 4, 3])

  list.intersperse([], 2)
  |> should.equal([])

  // TCO test
  list.range(0, recursion_test_cycles)
  |> list.intersperse(0)
}

pub fn at_test() {
  list.at([1, 2, 3], 2)
  |> should.equal(Ok(3))

  list.at([1, 2, 3], 5)
  |> should.equal(Error(Nil))

  list.at([], 0)
  |> should.equal(Error(Nil))

  list.at([1, 2, 3, 4, 5, 6], -1)
  |> should.equal(Ok(1))
}

pub fn unique_test() {
  list.unique([1, 1, 2, 3, 4, 4, 4, 5, 6])
  |> should.equal([1, 2, 3, 4, 5, 6])

  list.unique([7, 1, 45, 6, 2, 47, 2, 7, 5])
  |> should.equal([7, 1, 45, 6, 2, 47, 5])

  list.unique([3, 4, 5])
  |> should.equal([3, 4, 5])

  list.unique([])
  |> should.equal([])

  // TCO test
  list.range(0, recursion_test_cycles / 100)
  |> list.unique()
}

pub fn sort_test() {
  []
  |> list.sort(int.compare)
  |> should.equal([])

  [1]
  |> list.sort(int.compare)
  |> should.equal([1])

  [2, 1]
  |> list.sort(int.compare)
  |> should.equal([1, 2])

  [3, 1, 2]
  |> list.sort(int.compare)
  |> should.equal([1, 2, 3])

  [4, 3, 6, 5, 4]
  |> list.sort(int.compare)
  |> should.equal([3, 4, 4, 5, 6])

  [4, 3, 6, 5, 4, 1]
  |> list.sort(int.compare)
  |> should.equal([1, 3, 4, 4, 5, 6])

  [4.1, 3.1, 6.1, 5.1, 4.1]
  |> list.sort(float.compare)
  |> should.equal([3.1, 4.1, 4.1, 5.1, 6.1])
}

<<<<<<< HEAD
  []
  |> list.sort(int.compare)
  |> should.equal([])

  // TCO test
  list.range(0, recursion_test_cycles)
  |> list.reverse
  |> list.sort(int.compare)
=======
pub fn sort_stability_test() {
  let sorted_cards = [
    #(1, 1),
    #(2, 1),
    #(3, 1),
    #(4, 1),
    #(1, 2),
    #(2, 2),
    #(3, 2),
    #(4, 2),
    #(1, 3),
    #(2, 3),
    #(3, 3),
    #(4, 3),
    #(1, 4),
    #(2, 4),
    #(3, 4),
    #(4, 4),
  ]
  let shuffled_cards = [
    #(3, 2),
    #(1, 4),
    #(2, 1),
    #(3, 3),
    #(4, 1),
    #(3, 4),
    #(1, 2),
    #(4, 4),
    #(3, 1),
    #(1, 1),
    #(2, 2),
    #(2, 4),
    #(4, 2),
    #(4, 3),
    #(1, 3),
    #(2, 3),
  ]
  shuffled_cards
  |> list.sort(fn(a, b) { int.compare(a.0, b.0) })
  |> list.sort(fn(a, b) { int.compare(a.1, b.1) })
  |> should.equal(sorted_cards)
>>>>>>> 495cf259
}

pub fn index_map_test() {
  list.index_map([3, 4, 5], fn(i, x) { #(i, x) })
  |> should.equal([#(0, 3), #(1, 4), #(2, 5)])

  let f = fn(i, x) { #(x, i) }
  list.index_map(["a", "b"], f)
  |> should.equal([#("a", 0), #("b", 1)])

  let f = fn(i, x) { #(x, i) }
  list.index_map(["a", "b", "c"], f)
  |> should.equal([#("a", 0), #("b", 1), #("c", 2)])
}

pub fn range_test() {
  list.range(0, 0)
  |> should.equal([0])

  list.range(1, 1)
  |> should.equal([1])

  list.range(-1, -1)
  |> should.equal([-1])

  list.range(0, 1)
  |> should.equal([0, 1])

  list.range(0, 5)
  |> should.equal([0, 1, 2, 3, 4, 5])

  list.range(1, -5)
  |> should.equal([1, 0, -1, -2, -3, -4, -5])

  // TCO test
  list.range(1, recursion_test_cycles)
}

pub fn repeat_test() {
  list.repeat(1, -10)
  |> should.equal([])

  list.repeat(1, 0)
  |> should.equal([])

  list.repeat(2, 3)
  |> should.equal([2, 2, 2])

  list.repeat("x", 5)
  |> should.equal(["x", "x", "x", "x", "x"])

  // TCO test
  list.repeat(0, recursion_test_cycles)
}

pub fn split_test() {
  []
  |> list.split(0)
  |> should.equal(#([], []))

  [0, 1, 2, 3, 4]
  |> list.split(0)
  |> should.equal(#([], [0, 1, 2, 3, 4]))

  [0, 1, 2, 3, 4]
  |> list.split(-2)
  |> should.equal(#([], [0, 1, 2, 3, 4]))

  [0, 1, 2, 3, 4]
  |> list.split(1)
  |> should.equal(#([0], [1, 2, 3, 4]))

  [0, 1, 2, 3, 4]
  |> list.split(3)
  |> should.equal(#([0, 1, 2], [3, 4]))

  [0, 1, 2, 3, 4]
  |> list.split(9)
  |> should.equal(#([0, 1, 2, 3, 4], []))

  // TCO test
  list.repeat(0, recursion_test_cycles + 10)
  |> list.split(recursion_test_cycles + 1)
}

pub fn split_while_test() {
  []
  |> list.split_while(fn(x) { x <= 5 })
  |> should.equal(#([], []))

  [1, 2, 3, 4, 5]
  |> list.split_while(fn(x) { x <= 5 })
  |> should.equal(#([1, 2, 3, 4, 5], []))

  [1, 2, 3, 4, 5]
  |> list.split_while(fn(x) { x == 2 })
  |> should.equal(#([], [1, 2, 3, 4, 5]))

  [1, 2, 3, 4, 5]
  |> list.split_while(fn(x) { x <= 3 })
  |> should.equal(#([1, 2, 3], [4, 5]))

  [1, 2, 3, 4, 5]
  |> list.split_while(fn(x) { x <= -3 })
  |> should.equal(#([], [1, 2, 3, 4, 5]))

  // TCO test
  list.repeat(0, recursion_test_cycles + 10)
  |> list.split_while(fn(x) { x <= recursion_test_cycles + 1 })
}

pub fn key_find_test() {
  let proplist = [#(0, "1"), #(1, "2")]

  proplist
  |> list.key_find(0)
  |> should.equal(Ok("1"))

  proplist
  |> list.key_find(1)
  |> should.equal(Ok("2"))

  proplist
  |> list.key_find(2)
  |> should.equal(Error(Nil))
}

pub fn pop_test() {
  [1, 2, 3]
  |> list.pop(fn(x) { x > 2 })
  |> should.equal(Ok(#(3, [1, 2])))

  [1, 2, 3]
  |> list.pop(fn(x) { x > 4 })
  |> should.equal(Error(Nil))

  []
  |> list.pop(fn(_x) { True })
  |> should.equal(Error(Nil))

  // TCO test
  list.repeat(0, recursion_test_cycles + 10)
  |> list.pop(fn(x) { x > recursion_test_cycles + 1 })
}

pub fn pop_map_test() {
  let get = fn(x) {
    case x > 0 {
      True -> Ok(x * 2)
      False -> Error(Nil)
    }
  }
  list.pop_map([0, 2, 3], get)
  |> should.equal(Ok(#(4, [0, 3])))

  list.pop_map([0, -1], get)
  |> should.equal(Error(Nil))

  list.pop_map([], get)
  |> should.equal(Error(Nil))
}

pub fn key_pop_test() {
  list.key_pop([#("a", 0), #("b", 1)], "a")
  |> should.equal(Ok(#(0, [#("b", 1)])))

  list.key_pop([#("a", 0), #("b", 1)], "b")
  |> should.equal(Ok(#(1, [#("a", 0)])))

  list.key_pop([#("a", 0), #("b", 1)], "c")
  |> should.equal(Error(Nil))
}

pub fn key_set_test() {
  [#(5, 0), #(4, 1)]
  |> list.key_set(4, 100)
  |> should.equal([#(5, 0), #(4, 100)])

  [#(5, 0), #(4, 1)]
  |> list.key_set(1, 100)
  |> should.equal([#(5, 0), #(4, 1), #(1, 100)])

  // TCO test
  let recursion_test_cycles_list = list.range(0, recursion_test_cycles)
  list.zip(recursion_test_cycles_list, recursion_test_cycles_list)
  |> list.key_set(0, 0)
}

pub fn each_test() {
  list.each([1, 1, 1], fn(x) { assert 1 = x })
  |> should.equal(Nil)

  // TCO test
  list.each(list.repeat(1, recursion_test_cycles), fn(x) { assert 1 = x })
}

pub fn partition_test() {
  [1, 2, 3, 4, 5, 6, 7]
  |> list.partition(int.is_odd)
  |> should.equal(#([1, 3, 5, 7], [2, 4, 6]))

  // TCO test
  list.range(0, recursion_test_cycles)
  |> list.partition(int.is_even)
}

pub fn permutations_test() {
  [1, 2]
  |> list.permutations
  |> should.equal([[1, 2], [2, 1]])

  let expected = [
    [1, 2, 3],
    [1, 3, 2],
    [2, 1, 3],
    [2, 3, 1],
    [3, 1, 2],
    [3, 2, 1],
  ]

  [1, 2, 3]
  |> list.permutations
  |> should.equal(expected)

  ["a", "b"]
  |> list.permutations
  |> should.equal([["a", "b"], ["b", "a"]])

  // TCO test
  case recursion_test_cycles > 2 {
    // Permutation count:
    // 1 * 2 * 3 * 4 * 5 * 6 * 7 * 8 = 40_320
    // 1 * 2 * 3 * 4 * 5 * 6 * 7 * 8 * 9 = 362_800
    True ->
      [1, 2, 3, 4, 5, 6, 7, 8, 9]
      |> list.permutations
    False -> [[]]
  }
}

pub fn window_test() {
  [1, 2, 3]
  |> list.window(by: 2)
  |> should.equal([[1, 2], [2, 3]])

  [1, 2, 3]
  |> list.window(3)
  |> should.equal([[1, 2, 3]])

  [1, 2, 3]
  |> list.window(4)
  |> should.equal([])

  [1, 2, 3, 4, 5]
  |> list.window(3)
  |> should.equal([[1, 2, 3], [2, 3, 4], [3, 4, 5]])

  // TCO test
  list.range(0, recursion_test_cycles)
  |> list.window(2)
}

pub fn window_by_2_test() {
  [1, 2, 3, 4]
  |> list.window_by_2
  |> should.equal([#(1, 2), #(2, 3), #(3, 4)])

  [1]
  |> list.window_by_2
  |> should.equal([])
}

pub fn drop_while_test() {
  [1, 2, 3, 4]
  |> list.drop_while(fn(x) { x < 3 })
  |> should.equal([3, 4])

  // TCO test
  list.range(0, recursion_test_cycles + 10)
  |> list.drop_while(fn(x) { x < recursion_test_cycles + 1 })
}

pub fn take_while_test() {
  [1, 2, 3, 2, 4]
  |> list.take_while(fn(x) { x < 3 })
  |> should.equal([1, 2])

  // TCO test
  list.range(0, recursion_test_cycles + 10)
  |> list.take_while(fn(x) { x < recursion_test_cycles + 1 })
}

pub fn chunk_test() {
  [1, 2, 3]
  |> list.chunk(by: fn(n) { n % 2 })
  |> should.equal([[1], [2], [3]])

  [1, 2, 2, 3, 4, 4, 6, 7, 7]
  |> list.chunk(by: fn(n) { n % 2 })
  |> should.equal([[1], [2, 2], [3], [4, 4, 6], [7, 7]])

  // TCO test
  list.range(0, recursion_test_cycles)
  |> list.chunk(by: fn(n) { n % 2 })
}

pub fn sized_chunk_test() {
  [1, 2, 3, 4, 5, 6]
  |> list.sized_chunk(into: 2)
  |> should.equal([[1, 2], [3, 4], [5, 6]])

  [1, 2, 3, 4, 5, 6, 7, 8]
  |> list.sized_chunk(into: 3)
  |> should.equal([[1, 2, 3], [4, 5, 6], [7, 8]])

  // TCO test
  list.range(0, recursion_test_cycles * 3)
  |> list.sized_chunk(into: 3)
}

pub fn reduce_test() {
  []
  |> list.reduce(with: fn(x, y) { x + y })
  |> should.equal(Error(Nil))

  [1, 2, 3, 4, 5]
  |> list.reduce(with: fn(x, y) { x + y })
  |> should.equal(Ok(15))
}

pub fn scan_test() {
  []
  |> list.scan(from: 0, with: fn(acc, i) { i + acc })
  |> should.equal([])

  [1, 2, 3, 4]
  |> list.scan(from: 0, with: fn(acc, i) { 2 * i + acc })
  |> should.equal([2, 6, 12, 20])

  [1, 2, 3, 4]
  |> list.scan(
    from: [],
    with: fn(acc, i) {
      case int.is_even(i) {
        True -> ["Even", ..acc]
        False -> ["Odd", ..acc]
      }
    },
  )
  |> should.equal([
    ["Odd"],
    ["Even", "Odd"],
    ["Odd", "Even", "Odd"],
    ["Even", "Odd", "Even", "Odd"],
  ])

  // TCO test
  list.range(0, recursion_test_cycles)
  |> list.scan(from: 0, with: fn(acc, i) { i + acc })
}

pub fn last_test() {
  list.last([])
  |> should.equal(Error(Nil))

  list.last([1, 2, 3, 4, 5])
  |> should.equal(Ok(5))
}

pub fn combinations_test() {
  list.combinations([1, 2, 3], by: 0)
  |> should.equal([[]])

  list.combinations([1, 2, 3], by: 1)
  |> should.equal([[1], [2], [3]])

  list.combinations([1, 2, 3], by: 2)
  |> should.equal([[1, 2], [1, 3], [2, 3]])

  list.combinations([1, 2, 3], by: 3)
  |> should.equal([[1, 2, 3]])

  list.combinations([1, 2, 3], by: 4)
  |> should.equal([])

  list.combinations([1, 2, 3, 4], 3)
  |> should.equal([[1, 2, 3], [1, 2, 4], [1, 3, 4], [2, 3, 4]])

  // TCO test
  case recursion_test_cycles > 2 {
    True ->
      list.range(1, 20)
      |> list.combinations(20 / 2)
    False -> []
  }
}

pub fn combination_pairs_test() {
  list.combination_pairs([1])
  |> should.equal([])

  list.combination_pairs([1, 2])
  |> should.equal([#(1, 2)])

  list.combination_pairs([1, 2, 3])
  |> should.equal([#(1, 2), #(1, 3), #(2, 3)])

  list.combination_pairs([1, 2, 3, 4])
  |> should.equal([#(1, 2), #(1, 3), #(1, 4), #(2, 3), #(2, 4), #(3, 4)])

  // TCO test
  list.range(0, 200)
  |> list.combination_pairs()
}

pub fn interleave_test() {
  list.interleave([[1, 2], [101, 102]])
  |> should.equal([1, 101, 2, 102])

  list.interleave([[1, 2], [101, 102], [201, 202]])
  |> should.equal([1, 101, 201, 2, 102, 202])

  // Left over elements are added at the end
  list.interleave([[1, 2, 3], [101, 102]])
  |> should.equal([1, 101, 2, 102, 3])

  list.interleave([[1, 2], [101, 102, 103]])
  |> should.equal([1, 101, 2, 102, 103])
}

pub fn transpose_test() {
  list.transpose([[1, 2, 3], [101, 102, 103]])
  |> should.equal([[1, 101], [2, 102], [3, 103]])

  list.transpose([[1, 2, 3], [101, 102, 103], [201, 202, 203]])
  |> should.equal([[1, 101, 201], [2, 102, 202], [3, 103, 203]])

  // Left over elements are still returned
  list.transpose([[1, 2], [101, 102, 103]])
  |> should.equal([[1, 101], [2, 102], [103]])

  list.transpose([[1, 2, 3], [101, 102], [201, 202, 203]])
  |> should.equal([[1, 101, 201], [2, 102, 202], [3, 203]])
}<|MERGE_RESOLUTION|>--- conflicted
+++ resolved
@@ -584,9 +584,7 @@
   [4.1, 3.1, 6.1, 5.1, 4.1]
   |> list.sort(float.compare)
   |> should.equal([3.1, 4.1, 4.1, 5.1, 6.1])
-}
-
-<<<<<<< HEAD
+
   []
   |> list.sort(int.compare)
   |> should.equal([])
@@ -595,8 +593,8 @@
   list.range(0, recursion_test_cycles)
   |> list.reverse
   |> list.sort(int.compare)
-=======
-pub fn sort_stability_test() {
+
+  // Stability tests
   let sorted_cards = [
     #(1, 1),
     #(2, 1),
@@ -637,7 +635,6 @@
   |> list.sort(fn(a, b) { int.compare(a.0, b.0) })
   |> list.sort(fn(a, b) { int.compare(a.1, b.1) })
   |> should.equal(sorted_cards)
->>>>>>> 495cf259
 }
 
 pub fn index_map_test() {
