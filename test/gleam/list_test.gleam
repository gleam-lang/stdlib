import gleam/float
import gleam/int
import gleam/list
import gleam/should

if erlang {
  const recursion_test_cycles = 999999
}

if javascript {
  const recursion_test_cycles = 16999
}

pub fn length_test() {
  list.length([])
  |> should.equal(0)

  list.length([1])
  |> should.equal(1)

  list.length([1, 1])
  |> should.equal(2)

  list.length([1, 1, 1])
  |> should.equal(3)

  // TCO test
  list.range(0, recursion_test_cycles)
  |> list.length()
}

pub fn reverse_test() {
  list.reverse([])
  |> should.equal([])

  list.reverse([1])
  |> should.equal([1])

  list.reverse([1, 2])
  |> should.equal([2, 1])

  list.reverse([1, 2, 3, 4, 5])
  |> should.equal([5, 4, 3, 2, 1])

  // TCO test
  list.range(0, recursion_test_cycles)
  |> list.reverse
}

pub fn is_empty_test() {
  list.is_empty([])
  |> should.be_true

  list.is_empty([1])
  |> should.be_false
}

pub fn contains_test() {
  list.contains([0, 4, 5, 1], 1)
  |> should.be_true

  list.contains([0, 4, 5, 7], 1)
  |> should.be_false

  list.contains([], 1)
  |> should.be_false

<<<<<<< HEAD
  // TCO test
  list.repeat(0, recursion_test_cycles)
  |> list.contains(1)
=======
  list.repeat(0, recursion_test_cycles)
  |> list.contains(1)
  |> should.be_false
>>>>>>> 6c83aca7
}

pub fn first_test() {
  list.first([0, 4, 5, 7])
  |> should.equal(Ok(0))

  list.first([])
  |> should.equal(Error(Nil))
}

pub fn rest_test() {
  list.rest([0, 4, 5, 7])
  |> should.equal(Ok([4, 5, 7]))

  list.rest([0])
  |> should.equal(Ok([]))

  list.rest([])
  |> should.equal(Error(Nil))
}

pub fn filter_test() {
  []
  |> list.filter(fn(_) { True })
  |> should.equal([])

  [0, 4, 5, 7, 3]
  |> list.filter(fn(_) { True })
  |> should.equal([0, 4, 5, 7, 3])

  [0, 4, 5, 7, 3]
  |> list.filter(fn(x) { x > 4 })
  |> should.equal([5, 7])

  [0, 4, 5, 7, 3]
  |> list.filter(fn(x) { x < 4 })
  |> should.equal([0, 3])

  // TCO test
  list.range(0, recursion_test_cycles)
  |> list.filter(fn(x) { x == -1 })
}

pub fn filter_map_test() {
  [2, 4, 6, 1]
  |> list.filter_map(fn(x) { Ok(x + 1) })
  |> should.equal([3, 5, 7, 2])

  [2, 4, 6, 1]
  |> list.filter_map(Error)
  |> should.equal([])

  // TCO test
  list.repeat(0, recursion_test_cycles)
  |> list.filter_map(fn(x) { Ok(x + 1) })
}

pub fn map_test() {
  []
  |> list.map(fn(x) { x * 2 })
  |> should.equal([])

  [0, 4, 5, 7, 3]
  |> list.map(fn(x) { x * 2 })
  |> should.equal([0, 8, 10, 14, 6])

  // TCO test
  list.repeat(0, recursion_test_cycles)
  |> list.map(fn(x) { x })
}

pub fn map_fold_test() {
  [1, 2, 3, 4]
  |> list.map_fold(from: 0, with: fn(acc, i) { #(acc + i, i * 2) })
  |> should.equal(#(10, [2, 4, 6, 8]))

  // TCO test
  list.repeat(0, recursion_test_cycles)
  |> list.map_fold(from: 0, with: fn(acc, i) { #(acc + i, i + 1) })
}

pub fn try_map_test() {
  let fun = fn(x) {
    case x == 6 || x == 5 || x == 4 {
      True -> Ok(x * 2)
      False -> Error(x)
    }
  }

  [5, 6, 5, 6]
  |> list.try_map(fun)
  |> should.equal(Ok([10, 12, 10, 12]))

  [4, 6, 5, 7, 3]
  |> list.try_map(fun)
  |> should.equal(Error(7))

  // TCO test
  list.repeat(6, recursion_test_cycles)
  |> list.try_map(fun)
}

pub fn drop_test() {
  []
  |> list.drop(5)
  |> should.equal([])

  [1, 2, 3, 4, 5, 6, 7, 8]
  |> list.drop(5)
  |> should.equal([6, 7, 8])

  // TCO test
  list.repeat(0, recursion_test_cycles)
  |> list.drop(recursion_test_cycles)
}

pub fn take_test() {
  []
  |> list.take(5)
  |> should.equal([])

  [1, 2, 3, 4, 5, 6, 7, 8]
  |> list.take(5)
  |> should.equal([1, 2, 3, 4, 5])

  // TCO test
  list.repeat(0, recursion_test_cycles)
  |> list.take(recursion_test_cycles)
}

pub fn new_test() {
  list.new()
  |> should.equal([])
}

pub fn append_test() {
  list.append([1], [2, 3])
  |> should.equal([1, 2, 3])

  list.append([1, 2], [])
  |> should.equal([1, 2])

  list.append([], [1, 2])
  |> should.equal([1, 2])

  list.append([1, 2], [3, 4])
  |> should.equal([1, 2, 3, 4])

  list.append([1, 2, 3], [])
  |> should.equal([1, 2, 3])

  list.append([1, 2, 3], [4])
  |> should.equal([1, 2, 3, 4])

  list.append([1, 2, 3, 4], [5])
  |> should.equal([1, 2, 3, 4, 5])

  // TCO test
  list.range(0, recursion_test_cycles)
  |> list.append([1])
}

pub fn flatten_test() {
  list.flatten([])
  |> should.equal([])

  list.flatten([[]])
  |> should.equal([])

  list.flatten([[], [], []])
  |> should.equal([])

  list.flatten([[1, 2], [], [3, 4]])
  |> should.equal([1, 2, 3, 4])
  //
  // FIXME: flatten hangs if tested like below:
  // TCO test
  // list.repeat([1], recursion_test_cycles)
  // |> list.flatten()
}

pub fn flat_map_test() {
  list.flat_map([1, 10, 20], fn(x) { [x, x + 1] })
  |> should.equal([1, 2, 10, 11, 20, 21])
}

pub fn fold_test() {
  [1, 2, 3]
  |> list.fold([], fn(acc, x) { [x, ..acc] })
  |> should.equal([3, 2, 1])

  // TCO test
  list.range(0, recursion_test_cycles)
  |> list.fold([], fn(acc, x) { [x, ..acc] })
}

pub fn fold_right_test() {
  [1, 2, 3]
  |> list.fold_right(from: [], with: fn(acc, x) { [x, ..acc] })
  |> should.equal([1, 2, 3])
}

pub fn index_fold_test() {
  ["a", "b", "c"]
  |> list.index_fold([], fn(acc, i, ix) { [#(ix, i), ..acc] })
  |> should.equal([#(2, "c"), #(1, "b"), #(0, "a")])
}

pub fn fold_until_test() {
  [1, 2, 3, 4]
  |> list.fold_until(
    from: 0,
    with: fn(acc, n) {
      case n < 4 {
        True -> list.Continue(acc + n)
        False -> list.Stop(acc)
      }
    },
  )
  |> should.equal(6)
}

pub fn try_fold_test() {
  [1, 2, 3]
  |> list.try_fold(
    0,
    fn(acc, i) {
      case i < 4 {
        True -> Ok(acc + i)
        False -> Error(Nil)
      }
    },
  )
  |> should.equal(Ok(6))

  [1, 2, 3]
  |> list.try_fold(
    0,
    fn(acc, i) {
      case i < 3 {
        True -> Ok(acc + i)
        False -> Error(Nil)
      }
    },
  )
  |> should.equal(Error(Nil))
}

pub fn find_map_test() {
  let f = fn(x) {
    case x {
      2 -> Ok(4)
      _ -> Error(Nil)
    }
  }

  [1, 2, 3]
  |> list.find_map(with: f)
  |> should.equal(Ok(4))

  [1, 3, 2]
  |> list.find_map(with: f)
  |> should.equal(Ok(4))

  [1, 3]
  |> list.find_map(with: f)
  |> should.equal(Error(Nil))
}

pub fn find_test() {
  let is_two = fn(x) { x == 2 }

  [1, 2, 3]
  |> list.find(one_that: is_two)
  |> should.equal(Ok(2))

  [1, 3, 2]
  |> list.find(one_that: is_two)
  |> should.equal(Ok(2))

  [1, 3]
  |> list.find(one_that: is_two)
  |> should.equal(Error(Nil))
}

pub fn all_test() {
  list.all([1, 2, 3, 4, 5], fn(x) { x > 0 })
  |> should.be_true

  list.all([1, 2, 3, 4, 5], fn(x) { x < 0 })
  |> should.be_false

  list.all([], fn(_) { False })
  |> should.be_true

  list.repeat(False, recursion_test_cycles)
  |> list.all(fn(item) { item })
  |> should.be_false

  list.repeat(True, recursion_test_cycles)
  |> list.all(fn(item) { item })
  |> should.be_true

  [1, 2, 3]
  |> list.all(fn(x) {
    case x {
      1 -> True
      2 -> False
      // Crash if no short-circuit
      _ -> {
        assert True = False
      }
    }
  })
}

pub fn any_test() {
  list.any([1, 2, 3, 4, 5], fn(x) { x == 2 })
  |> should.be_true

  list.any([1, 2, 3, 4, 5], fn(x) { x < 0 })
  |> should.be_false

  list.any([], fn(_) { False })
  |> should.be_false

  list.repeat(True, recursion_test_cycles)
  |> list.any(fn(item) { item })
  |> should.be_true

  list.repeat(False, recursion_test_cycles)
  |> list.any(fn(item) { item })
  |> should.be_false

  [1, 2, 3]
  |> list.any(fn(x) {
    case x {
      1 -> False
      2 -> True
      // Crash if no short-circuit
      _ -> {
        assert True = False
      }
    }
  })
}

pub fn zip_test() {
  list.zip([], [1, 2, 3])
  |> should.equal([])

  list.zip([1, 2], [])
  |> should.equal([])

  list.zip([1, 2, 3], [4, 5, 6])
  |> should.equal([#(1, 4), #(2, 5), #(3, 6)])

  list.zip([5, 6], [1, 2, 3])
  |> should.equal([#(5, 1), #(6, 2)])

  list.zip([5, 6, 7], [1, 2])
  |> should.equal([#(5, 1), #(6, 2)])
}

pub fn strict_zip_test() {
  list.strict_zip([], [1, 2, 3])
  |> should.equal(Error(list.LengthMismatch))

  list.strict_zip([1, 2], [])
  |> should.equal(Error(list.LengthMismatch))

  list.strict_zip([1, 2, 3], [4, 5, 6])
  |> should.equal(Ok([#(1, 4), #(2, 5), #(3, 6)]))

  list.strict_zip([5, 6], [1, 2, 3])
  |> should.equal(Error(list.LengthMismatch))

  list.strict_zip([5, 6, 7], [1, 2])
  |> should.equal(Error(list.LengthMismatch))
}

pub fn unzip_test() {
  list.unzip([#(1, 2), #(3, 4)])
  |> should.equal(#([1, 3], [2, 4]))

  list.unzip([])
  |> should.equal(#([], []))
}

pub fn intersperse_test() {
  list.intersperse([1, 2, 3], 4)
  |> should.equal([1, 4, 2, 4, 3])

  list.intersperse([], 2)
  |> should.equal([])
}

pub fn at_test() {
  list.at([1, 2, 3], 2)
  |> should.equal(Ok(3))

  list.at([1, 2, 3], 5)
  |> should.equal(Error(Nil))

  list.at([], 0)
  |> should.equal(Error(Nil))

  list.at([1, 2, 3, 4, 5, 6], -1)
  |> should.equal(Ok(1))
}

pub fn unique_test() {
  list.unique([1, 1, 2, 3, 4, 4, 4, 5, 6])
  |> should.equal([1, 2, 3, 4, 5, 6])

  list.unique([7, 1, 45, 6, 2, 47, 2, 7, 5])
  |> should.equal([7, 1, 45, 6, 2, 47, 5])

  list.unique([3, 4, 5])
  |> should.equal([3, 4, 5])

  list.unique([])
  |> should.equal([])
}

pub fn sort_test() {
  [4, 3, 6, 5, 4]
  |> list.sort(int.compare)
  |> should.equal([3, 4, 4, 5, 6])

  [4, 3, 6, 5, 4, 1]
  |> list.sort(int.compare)
  |> should.equal([1, 3, 4, 4, 5, 6])

  [4.1, 3.1, 6.1, 5.1, 4.1]
  |> list.sort(float.compare)
  |> should.equal([3.1, 4.1, 4.1, 5.1, 6.1])

  []
  |> list.sort(int.compare)
  |> should.equal([])
}

pub fn index_map_test() {
  list.index_map([3, 4, 5], fn(i, x) { #(i, x) })
  |> should.equal([#(0, 3), #(1, 4), #(2, 5)])

  let f = fn(i, x) { #(x, i) }
  list.index_map(["a", "b"], f)
  |> should.equal([#("a", 0), #("b", 1)])

  let f = fn(i, x) { #(x, i) }
  list.index_map(["a", "b", "c"], f)
  |> should.equal([#("a", 0), #("b", 1), #("c", 2)])
}

pub fn range_test() {
  list.range(0, 0)
  |> should.equal([0])

  list.range(1, 1)
  |> should.equal([1])

  list.range(-1, -1)
  |> should.equal([-1])

  list.range(0, 1)
  |> should.equal([0, 1])

  list.range(0, 5)
  |> should.equal([0, 1, 2, 3, 4, 5])

  list.range(1, -5)
  |> should.equal([1, 0, -1, -2, -3, -4, -5])

  // This should not overflow the stack
  list.range(1, 100_000)
}

pub fn repeat_test() {
  list.repeat(1, -10)
  |> should.equal([])

  list.repeat(1, 0)
  |> should.equal([])

  list.repeat(2, 3)
  |> should.equal([2, 2, 2])

  list.repeat("x", 5)
  |> should.equal(["x", "x", "x", "x", "x"])
}

pub fn split_test() {
  []
  |> list.split(0)
  |> should.equal(#([], []))

  [0, 1, 2, 3, 4]
  |> list.split(0)
  |> should.equal(#([], [0, 1, 2, 3, 4]))

  [0, 1, 2, 3, 4]
  |> list.split(-2)
  |> should.equal(#([], [0, 1, 2, 3, 4]))

  [0, 1, 2, 3, 4]
  |> list.split(1)
  |> should.equal(#([0], [1, 2, 3, 4]))

  [0, 1, 2, 3, 4]
  |> list.split(3)
  |> should.equal(#([0, 1, 2], [3, 4]))

  [0, 1, 2, 3, 4]
  |> list.split(9)
  |> should.equal(#([0, 1, 2, 3, 4], []))
}

pub fn split_while_test() {
  []
  |> list.split_while(fn(x) { x <= 5 })
  |> should.equal(#([], []))

  [1, 2, 3, 4, 5]
  |> list.split_while(fn(x) { x <= 5 })
  |> should.equal(#([1, 2, 3, 4, 5], []))

  [1, 2, 3, 4, 5]
  |> list.split_while(fn(x) { x == 2 })
  |> should.equal(#([], [1, 2, 3, 4, 5]))

  [1, 2, 3, 4, 5]
  |> list.split_while(fn(x) { x <= 3 })
  |> should.equal(#([1, 2, 3], [4, 5]))

  [1, 2, 3, 4, 5]
  |> list.split_while(fn(x) { x <= -3 })
  |> should.equal(#([], [1, 2, 3, 4, 5]))
}

pub fn key_find_test() {
  let proplist = [#(0, "1"), #(1, "2")]

  proplist
  |> list.key_find(0)
  |> should.equal(Ok("1"))

  proplist
  |> list.key_find(1)
  |> should.equal(Ok("2"))

  proplist
  |> list.key_find(2)
  |> should.equal(Error(Nil))
}

pub fn pop_test() {
  list.pop([1, 2, 3], fn(x) { x > 2 })
  |> should.equal(Ok(#(3, [1, 2])))

  list.pop([1, 2, 3], fn(x) { x > 4 })
  |> should.equal(Error(Nil))

  list.pop([], fn(_x) { True })
  |> should.equal(Error(Nil))
}

pub fn pop_map_test() {
  let get = fn(x) {
    case x > 0 {
      True -> Ok(x * 2)
      False -> Error(Nil)
    }
  }
  list.pop_map([0, 2, 3], get)
  |> should.equal(Ok(#(4, [0, 3])))

  list.pop_map([0, -1], get)
  |> should.equal(Error(Nil))

  list.pop_map([], get)
  |> should.equal(Error(Nil))
}

pub fn key_pop_test() {
  list.key_pop([#("a", 0), #("b", 1)], "a")
  |> should.equal(Ok(#(0, [#("b", 1)])))

  list.key_pop([#("a", 0), #("b", 1)], "b")
  |> should.equal(Ok(#(1, [#("a", 0)])))

  list.key_pop([#("a", 0), #("b", 1)], "c")
  |> should.equal(Error(Nil))
}

pub fn key_set_test() {
  [#(5, 0), #(4, 1)]
  |> list.key_set(4, 100)
  |> should.equal([#(5, 0), #(4, 100)])

  [#(5, 0), #(4, 1)]
  |> list.key_set(1, 100)
  |> should.equal([#(5, 0), #(4, 1), #(1, 100)])
}

pub fn partition_test() {
  [1, 2, 3, 4, 5, 6, 7]
  |> list.partition(int.is_odd)
  |> should.equal(#([1, 3, 5, 7], [2, 4, 6]))
}

pub fn permutations_test() {
  [1, 2]
  |> list.permutations
  |> should.equal([[1, 2], [2, 1]])

  let expected = [
    [1, 2, 3],
    [1, 3, 2],
    [2, 1, 3],
    [2, 3, 1],
    [3, 1, 2],
    [3, 2, 1],
  ]

  [1, 2, 3]
  |> list.permutations
  |> should.equal(expected)

  ["a", "b"]
  |> list.permutations
  |> should.equal([["a", "b"], ["b", "a"]])
}

pub fn window_test() {
  [1, 2, 3]
  |> list.window(by: 2)
  |> should.equal([[1, 2], [2, 3]])

  [1, 2, 3]
  |> list.window(3)
  |> should.equal([[1, 2, 3]])

  [1, 2, 3]
  |> list.window(4)
  |> should.equal([])

  [1, 2, 3, 4, 5]
  |> list.window(3)
  |> should.equal([[1, 2, 3], [2, 3, 4], [3, 4, 5]])
}

pub fn window_by_2_test() {
  [1, 2, 3, 4]
  |> list.window_by_2
  |> should.equal([#(1, 2), #(2, 3), #(3, 4)])

  [1]
  |> list.window_by_2
  |> should.equal([])
}

pub fn drop_while_test() {
  [1, 2, 3, 4]
  |> list.drop_while(fn(x) { x < 3 })
  |> should.equal([3, 4])
}

pub fn take_while_test() {
  [1, 2, 3, 2, 4]
  |> list.take_while(fn(x) { x < 3 })
  |> should.equal([1, 2])
}

pub fn chunk_test() {
  [1, 2, 3]
  |> list.chunk(by: fn(n) { n % 2 })
  |> should.equal([[1], [2], [3]])

  [1, 2, 2, 3, 4, 4, 6, 7, 7]
  |> list.chunk(by: fn(n) { n % 2 })
  |> should.equal([[1], [2, 2], [3], [4, 4, 6], [7, 7]])
}

pub fn sized_chunk_test() {
  [1, 2, 3, 4, 5, 6]
  |> list.sized_chunk(into: 2)
  |> should.equal([[1, 2], [3, 4], [5, 6]])

  [1, 2, 3, 4, 5, 6, 7, 8]
  |> list.sized_chunk(into: 3)
  |> should.equal([[1, 2, 3], [4, 5, 6], [7, 8]])
}

pub fn reduce_test() {
  []
  |> list.reduce(with: fn(x, y) { x + y })
  |> should.equal(Error(Nil))

  [1, 2, 3, 4, 5]
  |> list.reduce(with: fn(x, y) { x + y })
  |> should.equal(Ok(15))
}

pub fn scan_test() {
  []
  |> list.scan(from: 0, with: fn(acc, i) { i + acc })
  |> should.equal([])

  [1, 2, 3, 4]
  |> list.scan(from: 0, with: fn(acc, i) { 2 * i + acc })
  |> should.equal([2, 6, 12, 20])

  [1, 2, 3, 4]
  |> list.scan(
    from: [],
    with: fn(acc, i) {
      case int.is_even(i) {
        True -> ["Even", ..acc]
        False -> ["Odd", ..acc]
      }
    },
  )
  |> should.equal([
    ["Odd"],
    ["Even", "Odd"],
    ["Odd", "Even", "Odd"],
    ["Even", "Odd", "Even", "Odd"],
  ])
}

pub fn last_test() {
  list.last([])
  |> should.equal(Error(Nil))

  list.last([1, 2, 3, 4, 5])
  |> should.equal(Ok(5))
}

pub fn combinations_test() {
  list.combinations([1, 2, 3], by: 0)
  |> should.equal([[]])

  list.combinations([1, 2, 3], by: 1)
  |> should.equal([[1], [2], [3]])

  list.combinations([1, 2, 3], by: 2)
  |> should.equal([[1, 2], [1, 3], [2, 3]])

  list.combinations([1, 2, 3], by: 3)
  |> should.equal([[1, 2, 3]])

  list.combinations([1, 2, 3], by: 4)
  |> should.equal([])

  list.combinations([1, 2, 3, 4], 3)
  |> should.equal([[1, 2, 3], [1, 2, 4], [1, 3, 4], [2, 3, 4]])
}

pub fn combination_pairs_test() {
  list.combination_pairs([1])
  |> should.equal([])

  list.combination_pairs([1, 2])
  |> should.equal([#(1, 2)])

  list.combination_pairs([1, 2, 3])
  |> should.equal([#(1, 2), #(1, 3), #(2, 3)])

  list.combination_pairs([1, 2, 3, 4])
  |> should.equal([#(1, 2), #(1, 3), #(1, 4), #(2, 3), #(2, 4), #(3, 4)])
}

pub fn interleave_test() {
  list.interleave([[1, 2], [101, 102]])
  |> should.equal([1, 101, 2, 102])

  list.interleave([[1, 2], [101, 102], [201, 202]])
  |> should.equal([1, 101, 201, 2, 102, 202])

  // Left over elements are added at the end
  list.interleave([[1, 2, 3], [101, 102]])
  |> should.equal([1, 101, 2, 102, 3])

  list.interleave([[1, 2], [101, 102, 103]])
  |> should.equal([1, 101, 2, 102, 103])
}

pub fn transpose_test() {
  list.transpose([[1, 2, 3], [101, 102, 103]])
  |> should.equal([[1, 101], [2, 102], [3, 103]])

  list.transpose([[1, 2, 3], [101, 102, 103], [201, 202, 203]])
  |> should.equal([[1, 101, 201], [2, 102, 202], [3, 103, 203]])

  // Left over elements are still returned
  list.transpose([[1, 2], [101, 102, 103]])
  |> should.equal([[1, 101], [2, 102], [103]])

  list.transpose([[1, 2, 3], [101, 102], [201, 202, 203]])
  |> should.equal([[1, 101, 201], [2, 102, 202], [3, 203]])
}<|MERGE_RESOLUTION|>--- conflicted
+++ resolved
@@ -65,15 +65,9 @@
   list.contains([], 1)
   |> should.be_false
 
-<<<<<<< HEAD
   // TCO test
   list.repeat(0, recursion_test_cycles)
   |> list.contains(1)
-=======
-  list.repeat(0, recursion_test_cycles)
-  |> list.contains(1)
-  |> should.be_false
->>>>>>> 6c83aca7
 }
 
 pub fn first_test() {
